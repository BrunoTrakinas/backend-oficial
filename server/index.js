<<<<<<< HEAD
// F:\uber-chat-mvp\backend-oficial\server\index.js
// ============================================================================
// BEPIT Nexus - Servidor (Express)
// - Carrega .env antes de qualquer import que use process.env
// - Suporta conversa com contexto (conversationId) e follow-ups diretos
// - Organização por REGIÃO → CIDADES → PARCEIROS/DICAS (tabela "parceiros" com campo "tipo")
// - Métricas básicas e proteção contra erros
// - Entende follow-ups por número ("3") e por nome/categoria (fuzzy match)
// - Gemini com fallback automático de modelos (sem precisar desabilitar IA)
// ============================================================================

import "dotenv/config";

import express from "express";
import cors from "cors";
import { randomUUID } from "crypto";
import { GoogleGenerativeAI } from "@google/generative-ai";
import { supabase } from "../lib/supabaseClient.js";

// ============================== CONFIG BÁSICA ===============================
const application = express();
const servidorPorta = process.env.PORT || 3002;

// --------------------------------- CORS ------------------------------------
const permitirOrigem = (origin) => {
  if (!origin) return true; // permite Postman/cURL sem Origin

  try {
    const url = new URL(origin);
    const host = url.host; // ex.: bepitnexus.netlify.app ou abc--bepitnexus.netlify.app

    // localhost (qualquer porta)
    if (url.hostname === "localhost") return true;

    // domínio principal no Netlify
    if (host === "bepitnexus.netlify.app") return true;

    // qualquer preview/branch do Netlify (*.netlify.app)
    if (host.endsWith(".netlify.app")) return true;

    return false;
  } catch {
    return false;
  }
};

application.use(
  cors({
    origin: (origin, cb) =>
      permitirOrigem(origin) ? cb(null, true) : cb(new Error("CORS bloqueado para essa origem.")),
    credentials: true
  })
);

// OPTIONS preflight
application.options("*", cors());

// Body parser JSON
application.use(express.json());

// ------------------------------- GEMINI -------------------------------------
// Mantemos a IA sempre ativa, com fallback automático de modelo.
const geminiClient = new GoogleGenerativeAI(process.env.GEMINI_API_KEY);

// Opcional: você pode definir GEMINI_MODEL no .env (ex.: gemini-1.5-flash-latest)
const GEMINI_MODEL_ENV = (process.env.GEMINI_MODEL || "").trim();

// Ordem de tentativa (da esquerda p/ direita) — a primeira que funcionar será memorizada
const GEMINI_CANDIDATES = [
  GEMINI_MODEL_ENV || null,
  "gemini-1.5-flash-latest",
  "gemini-1.5-flash",
  "gemini-1.5-pro",
  "gemini-pro"
].filter(Boolean);

// Cache do primeiro modelo que funcionou
let GEMINI_MODEL_RESOLVED = null;

/**
 * Gera conteúdo na Gemini tentando modelos em fallback até um funcionar.
 * Memoriza o modelo vencedor em GEMINI_MODEL_RESOLVED para chamadas futuras.
 */
async function geminiGenerateWithFallback(promptText) {
  const listaTentativas = GEMINI_MODEL_RESOLVED ? [GEMINI_MODEL_RESOLVED] : GEMINI_CANDIDATES;
  let ultimoErro = null;

  for (const nomeModelo of listaTentativas) {
    try {
      const modelo = geminiClient.getGenerativeModel({ model: nomeModelo });
      const resposta = await modelo.generateContent(promptText);
      GEMINI_MODEL_RESOLVED = nomeModelo; // memoriza
      logStep(`[GEMINI] usando modelo: ${nomeModelo}`);
      return resposta;
    } catch (e) {
      ultimoErro = e;
      const mensagem = String(e?.message || e);
      const codigo = e?.status || e?.code || "";
      const deveTentarProximo =
        codigo === 404 ||
        codigo === 403 ||
        /not\sfound/i.test(mensagem) ||
        /not\ssupported/i.test(mensagem) ||
        /permission/i.test(mensagem);

      console.warn(`[GEMINI] falha no modelo ${nomeModelo} (${codigo}): ${mensagem}`);
      if (!deveTentarProximo && GEMINI_MODEL_RESOLVED) {
        // Se um modelo que já funcionou anteriormente falhar de forma inesperada, paramos aqui
        break;
      }
      // Caso contrário, seguimos para o próximo modelo
    }
  }

  throw ultimoErro || new Error("Falha ao gerar conteúdo na Gemini (todas as tentativas).");
}

// ===== DEBUG/SAFE MODE =====
// Mantemos a flag, mas NÃO a ativamos no .env (a IA continua ligada)
const DESABILITAR_GEMINI = process.env.DISABLE_GEMINI === "1";

// ------------------------------ HELPERS -------------------------------------
function logStep(rotulo, extra = null) {
  const tempo = new Date().toISOString();
  if (extra !== null && extra !== undefined) {
    console.log(`[${tempo}] [DEBUG] ${rotulo}`, extra);
  } else {
    console.log(`[${tempo}] [DEBUG] ${rotulo}`);
  }
}

function slugify(texto) {
  return String(texto || "")
    .normalize("NFD").replace(/[\u0300-\u036f]/g, "")
    .toLowerCase().replace(/[^a-z0-9]+/g, "-")
    .replace(/(^-|-$)+/g, "");
}

// ============================================================================
// MIDDLEWARE: protege rotas de admin com chave no header X-Admin-Key
// ============================================================================
function exigirAdminKey(req, res, next) {
  const header = req.headers["x-admin-key"];
  if (!header || header !== process.env.ADMIN_API_KEY) {
    return res.status(401).json({ error: "admin key inválida ou ausente" });
  }
  next();
}

// ============================================================================
// MEMÓRIA DE CONVERSA (fallback se Supabase falhar em algum ponto do fluxo)
// ============================================================================
const memoriaConversas = new Map(); // conversationId -> { parceiro_em_foco, parceiros_sugeridos }

function carregarConversaMem(conversationId) {
  return memoriaConversas.get(conversationId) || { parceiro_em_foco: null, parceiros_sugeridos: [] };
}

function salvarConversaMem(conversationId, payload) {
  const atual = carregarConversaMem(conversationId);
  memoriaConversas.set(conversationId, {
    parceiro_em_foco: payload.parceiro_em_foco ?? atual.parceiro_em_foco,
    parceiros_sugeridos: Array.isArray(payload.parceiros_sugeridos) ? payload.parceiros_sugeridos : atual.parceiros_sugeridos
  });
}

// ============================================================================
// INTENÇÕES, SELEÇÃO E FUZZY MATCH
// ============================================================================
function detectarIntencaoDeFollowUp(textoDoUsuario) {
  const t = String(textoDoUsuario || "").toLowerCase();

  const mapa = [
    { intencao: "horario", padroes: ["horário", "horario", "hora", "abre", "fecha", "funciona", "funcionamento", "que horas"] },
    { intencao: "endereco", padroes: ["onde fica", "endereço", "endereco", "localização", "localizacao", "como chegar", "fica onde"] },
    { intencao: "contato", padroes: ["contato", "telefone", "whatsapp", "whats", "ligar"] },
    { intencao: "fotos", padroes: ["foto", "fotos", "imagem", "imagens", "galeria"] },
    { intencao: "preco", padroes: ["preço", "preco", "faixa de preço", "faixa de preco", "caro", "barato", "valor", "quanto custa"] }
  ];

  for (const item of mapa) {
    for (const termo of item.padroes) if (t.includes(termo)) return item.intencao;
  }
  return "nenhuma";
}

// índice por número/palavra → 0-based
const mapaOrdinal = new Map([
  ["1", 0], ["um", 0], ["uma", 0], ["primeiro", 0], ["1º", 0], ["1o", 0], ["opcao 1", 0], ["opção 1", 0],
  ["2", 1], ["dois", 1], ["duas", 1], ["segundo", 1], ["2º", 1], ["2o", 1], ["opcao 2", 1], ["opção 2", 1],
  ["3", 2], ["tres", 2], ["três", 2], ["terceiro", 2], ["3º", 2], ["3o", 2], ["opcao 3", 2], ["opção 3", 2],
  ["4", 3], ["quatro", 3], ["quarto", 3], ["4º", 3], ["4o", 3],
  ["5", 4], ["cinco", 4], ["quinto", 4], ["5º", 4], ["5o", 4]
]);

function extrairIndiceEscolhido(texto) {
  const t = String(texto || "").toLowerCase().trim();
  const m1 = t.match(/(op[cç][aã]o|opcao|opção|n[uú]mero|numero|n[ºo]|#)\s*(\d{1,2})/i);
  if (m1 && m1[2]) {
    const idx = parseInt(m1[2], 10) - 1;
    if (idx >= 0) return idx;
  }
  const m2 = t.match(/(^|\s)(\d{1,2})(\s|$)/);
  if (m2 && m2[2]) {
    const idx = parseInt(m2[2], 10) - 1;
    if (idx >= 0) return idx;
  }
  for (const [chave, idx] of mapaOrdinal.entries()) if (t.includes(chave)) return idx;
  return null;
}

function normalizar(s) {
  return String(s || "")
    .normalize("NFD").replace(/[\u0300-\u036f]/g, "")
    .toLowerCase().trim();
}

// Dice coefficient (bigrams) para fuzzy matching simples
function bigrams(str) {
  const s = normalizar(str);
  const grams = [];
  for (let i = 0; i < s.length - 1; i++) grams.push(s.slice(i, i + 2));
  return grams;
}
function diceSimilarity(a, b) {
  const A = bigrams(a); const B = bigrams(b);
  if (A.length === 0 || B.length === 0) return 0;
  let inter = 0;
  const freq = new Map();
  for (const g of A) freq.set(g, (freq.get(g) || 0) + 1);
  for (const g of B) { const v = freq.get(g) || 0; if (v > 0) { inter += 1; freq.set(g, v - 1); } }
  return (2 * inter) / (A.length + B.length);
}

function tentarAcharParceiroPorNomeOuCategoria(texto, lista) {
  const t = normalizar(texto);
  if (!t) return null;

  const sinonimos = ["churrascaria", "pizzaria", "praia", "restaurante", "bar", "balada", "trilha", "mergulho"];

  // 1) Contém nome diretamente
  for (const p of lista || []) {
    const nome = normalizar(p.nome);
    if (t.includes(nome) || nome.includes(t)) return p;
  }

  // 2) Categoria direta ou por sinônimo
  for (const p of lista || []) {
    const cat = normalizar(p.categoria || "");
    if (!cat) continue;
    if (t.includes(cat) || cat.includes(t)) return p;
    for (const s of sinonimos) if (t.includes(s) && (cat.includes(s) || s.includes(cat))) return p;
  }

  // 3) Fuzzy por similaridade com nome e categoria
  let melhor = null;
  let melhorScore = 0;
  for (const p of lista || []) {
    const nome = normalizar(p.nome);
    const cat = normalizar(p.categoria || "");
    const score = Math.max(diceSimilarity(t, nome), diceSimilarity(t, cat));
    if (score > melhorScore) {
      melhorScore = score;
      melhor = p;
    }
  }
  // Threshold conservador para pegar “churascaria” ~ “churrascaria”
  return melhorScore >= 0.45 ? melhor : null;
}

function resumoDoParceiro(parceiro) {
  if (!parceiro) return "Não encontrei esse parceiro.";
  const nom = parceiro.nome || "—";
  const cat = parceiro.categoria || "categoria não informada";
  const benef = parceiro.beneficio_bepit ? ` — Benefício BEPIT: ${parceiro.beneficio_bepit}` : "";
  const preco = parceiro.faixa_preco ? ` — Faixa de preço: ${parceiro.faixa_preco}` : "";
  return `Sobre **${nom}** (${cat})${benef}${preco}. Quer **endereço**, **horário**, **contato/WhatsApp**, **faixa de preço** ou **fotos**?`;
}

// ============================================================================
// HEALTH
// ============================================================================
application.get("/health", (req, res) => {
  res.status(200).json({ ok: true, message: "Servidor BEPIT Nexus online", port: String(servidorPorta) });
});

// ============================================================================
// ROTA DE LISTA DE PARCEIROS (diagnóstico rápido)
// ============================================================================
application.get("/api/parceiros", async (req, res) => {
  try {
    const { data, error } = await supabase
      .from("parceiros")
      .select("id, nome, categoria")
      .eq("ativo", true)
      .limit(20);
    if (error) throw error;
    res.json({ parceiros: data });
  } catch (err) {
    console.error("Erro Supabase:", err);
    res.status(500).json({ error: "Erro ao buscar parceiros" });
  }
});

// ============================================================================
// ANALISAR ENTRADA (IA ou fallback simples)
// ============================================================================
async function analisarEntradaUsuario(texto, cidades) {
  if (DESABILITAR_GEMINI) {
    const lower = String(texto || "").toLowerCase();
    const cidadeSlug =
      (cidades || []).find(
        (c) => lower.includes(String(c.nome).toLowerCase()) || lower.includes(String(c.slug).toLowerCase())
      )?.slug || null;
    return { corrigido: texto, companhia: null, vibe: null, orcamento: null, cidadeSlugSugerida: cidadeSlug, palavrasChave: [] };
  }

  try {
    const listaCidades = (cidades || []).map((c) => ({ nome: c.nome, slug: c.slug }));

    const prompt = `
Você é um analisador de linguagem natural para turismo no Brasil.
Tarefas:
1) Corrija apenas erros claros de digitação mantendo a intenção original.
2) Inferir (se possível) o perfil do usuário:
   - companhia: "casal" | "familia" | "amigos" | "sozinho" | null
   - vibe: "romantico" | "tranquilo" | "agitado" | "aventura" | null
   - orcamento: "baixo" | "medio" | "alto" | null
3) Sugerir cidade (se houver) com base nestas opções (use o slug exato ou null):
   ${JSON.stringify(listaCidades)}
4) Gerar até 5 palavras_chave (minúsculas, simples).

Responda APENAS JSON, sem comentários, nesse formato:
{
  "corrigido": "...",
  "companhia": "...",
  "vibe": "...",
  "orcamento": "...",
  "cidadeSlugSugerida": "...",
  "palavrasChave": ["...","..."]
}

Frase original: "${texto}"
`.trim();

    const resp = await geminiGenerateWithFallback(prompt);
    let out = (await resp.response.text()).trim();
    out = out.replace(/```json|```/g, "");
    const parsed = JSON.parse(out);

    return {
      corrigido: parsed.corrigido ?? texto,
      companhia: parsed.companhia ?? null,
      vibe: parsed.vibe ?? null,
      orcamento: parsed.orcamento ?? null,
      cidadeSlugSugerida: parsed.cidadeSlugSugerida ?? null,
      palavrasChave: Array.isArray(parsed.palavrasChave) ? parsed.palavrasChave : []
    };
  } catch (e) {
    console.error("[IA Gemini] analisarEntradaUsuario falhou:", e);
    return { corrigido: texto, companhia: null, vibe: null, orcamento: null, cidadeSlugSugerida: null, palavrasChave: [] };
  }
}

// ============================================================================
// CHAT
// ============================================================================
application.post("/api/chat/:slugDaRegiao", async (request, response) => {
  console.log("\n--- NOVA INTERAÇÃO ---");
  try {
    const { slugDaRegiao } = request.params;
    let { message: textoDoUsuario, conversationId } = request.body;

    // -----------------------------------------------------------------------
    // 0) Validação inicial
    // -----------------------------------------------------------------------
    if (!textoDoUsuario || typeof textoDoUsuario !== "string" || !textoDoUsuario.trim()) {
      return response.status(400).json({
        error: "O campo 'message' é obrigatório e deve ser uma string não vazia."
      });
    }
    textoDoUsuario = String(textoDoUsuario).trim();

    // -----------------------------------------------------------------------
    // 1) Região e cidades
    // -----------------------------------------------------------------------
    const { data: regiao, error: erroRegiao } = await supabase
      .from("regioes")
      .select("id, nome, slug")
      .eq("slug", slugDaRegiao)
      .single();
    if (erroRegiao || !regiao) {
      console.error("[SUPABASE] Erro ao carregar região:", erroRegiao);
      return response.status(404).json({ error: `Região '${slugDaRegiao}' não encontrada.` });
    }

    const { data: cidades, error: erroCidades } = await supabase
      .from("cidades")
      .select("id, nome, slug")
      .eq("regiao_id", regiao.id);
    if (erroCidades) {
      console.error("[SUPABASE] Erro ao carregar cidades:", erroCidades);
      return response.status(500).json({ error: "Erro ao carregar cidades." });
    }

    // -----------------------------------------------------------------------
    // 2) Detecta cidade no texto + análise (corrige/infere perfil/kw)
    // -----------------------------------------------------------------------
    const textoMinusculo = textoDoUsuario.toLowerCase();
    let cidadeDetectada = null;
    for (const c of cidades || []) {
      const nomeLower = String(c.nome).toLowerCase();
      const slugLower = String(c.slug).toLowerCase();
      if (textoMinusculo.includes(nomeLower) || textoMinusculo.includes(slugLower)) {
        cidadeDetectada = c;
        break;
      }
    }

    const analise = await analisarEntradaUsuario(textoDoUsuario, cidades);
    if (!cidadeDetectada && analise?.cidadeSlugSugerida) {
      const cand = (cidades || []).find((c) => c.slug === analise.cidadeSlugSugerida);
      if (cand) cidadeDetectada = cand;
    }

    const perfilUsuario = {
      companhia: analise?.companhia || null, // casal | familia | amigos | sozinho | null
      vibe: analise?.vibe || null,           // romantico | tranquilo | agitado | aventura | null
      orcamento: analise?.orcamento || null  // baixo | medio | alto | null
    };

    // -----------------------------------------------------------------------
    // 3) Garante conversationId e cria conversa (DB ou memória)
    // -----------------------------------------------------------------------
    if (!conversationId || typeof conversationId !== "string" || !conversationId.trim()) {
      conversationId = randomUUID();
      try {
        const { error: erroCriarConversa } = await supabase.from("conversas").insert({
          id: conversationId,
          regiao_id: regiao.id,
          parceiro_em_foco: null,
          parceiros_sugeridos: [],
          ultima_pergunta_usuario: null,
          ultima_resposta_ia: null
        });
        if (erroCriarConversa) throw erroCriarConversa;
      } catch (e) {
        console.warn("[SUPABASE] Erro ao criar conversa (usar memória local):", e);
        salvarConversaMem(conversationId, { parceiro_em_foco: null, parceiros_sugeridos: [] });
      }
    }

    // -----------------------------------------------------------------------
    // 4) Carrega conversa atual (DB ou memória)
    // -----------------------------------------------------------------------
    let conversaAtual = null;
    try {
      const { data: c, error: erroConversa } = await supabase
        .from("conversas")
        .select("id, parceiro_em_foco, parceiros_sugeridos")
        .eq("id", conversationId)
        .single();
      if (erroConversa) throw erroConversa;
      conversaAtual = c;
    } catch (e) {
      console.warn("[SUPABASE] Falha ao carregar conversa, usando memória:", e);
      conversaAtual = carregarConversaMem(conversationId);
    }

    // -----------------------------------------------------------------------
    // 5) Métricas de busca (best-effort)
    // -----------------------------------------------------------------------
    try {
      await supabase.from("buscas_texto").insert({
        regiao_id: regiao.id,
        cidade_id: cidadeDetectada?.id || null,
        texto: textoDoUsuario
      });
      await supabase.from("eventos_analytics").insert({
        regiao_id: regiao.id,
        cidade_id: cidadeDetectada?.id || null,
        conversation_id: conversationId,
        tipo_evento: "search",
        payload: { q: textoDoUsuario }
      });
    } catch (e) {
      console.error("[SUPABASE] Falha ao registrar métricas de busca (segue):", e);
    }

    // -----------------------------------------------------------------------
    // 6) Follow-ups diretos quando há foco (horário/endereço/contato/fotos/preço)
    // -----------------------------------------------------------------------
    const intencao = detectarIntencaoDeFollowUp(textoDoUsuario);
    if (conversaAtual?.parceiro_em_foco && intencao !== "nenhuma") {
      const parceiroAtual = conversaAtual.parceiro_em_foco;

      const registrar = async (respostaDireta) => {
        try {
          await supabase.from("interacoes").insert({
            regiao_id: regiao.id,
            conversation_id: conversationId,
            pergunta_usuario: textoDoUsuario,
            resposta_ia: respostaDireta,
            parceiros_sugeridos: conversaAtual.parceiros_sugeridos || []
          });
        } catch {}
      };

      if (intencao === "horario") {
        const horario = parceiroAtual.horario_funcionamento
          ? String(parceiroAtual.horario_funcionamento)
          : "O parceiro não informou horário de funcionamento.";
        const respostaDireta = `Horário de funcionamento de ${parceiroAtual.nome}: ${horario}`;
        await registrar(respostaDireta);
        return response.status(200).json({
          reply: respostaDireta,
          interactionId: null,
          photoLinks: Array.isArray(parceiroAtual.fotos_parceiros) ? parceiroAtual.fotos_parceiros : [],
          conversationId
        });
      }

      if (intencao === "endereco") {
        const endereco = parceiroAtual.endereco ? String(parceiroAtual.endereco) : "Endereço não informado.";
        const respostaDireta = `Endereço de ${parceiroAtual.nome}: ${endereco}`;
        await registrar(respostaDireta);
        return response.status(200).json({
          reply: respostaDireta,
          interactionId: null,
          photoLinks: Array.isArray(parceiroAtual.fotos_parceiros) ? parceiroAtual.fotos_parceiros : [],
          conversationId
        });
      }

      if (intencao === "contato") {
        const contato = parceiroAtual.contato ? String(parceiroAtual.contato) : "Contato não informado.";
        const respostaDireta = `Contato de ${parceiroAtual.nome}: ${contato}`;
        await registrar(respostaDireta);
        return response.status(200).json({
          reply: respostaDireta,
          interactionId: null,
          photoLinks: Array.isArray(parceiroAtual.fotos_parceiros) ? parceiroAtual.fotos_parceiros : [],
          conversationId
        });
      }

      if (intencao === "fotos") {
        const possuiFotos = Array.isArray(parceiroAtual.fotos_parceiros) && parceiroAtual.fotos_parceiros.length > 0;
        const respostaDireta = possuiFotos
          ? `Aqui estão algumas fotos de ${parceiroAtual.nome}.`
          : `Não encontrei fotos de ${parceiroAtual.nome}.`;
        await registrar(respostaDireta);
        return response.status(200).json({
          reply: respostaDireta,
          interactionId: null,
          photoLinks: possuiFotos ? parceiroAtual.fotos_parceiros : [],
          conversationId
        });
      }

      if (intencao === "preco") {
        const faixaDePreco = parceiroAtual.faixa_preco
          ? String(parceiroAtual.faixa_preco)
          : "Faixa de preço não informada.";
        const respostaDireta = `Faixa de preço de ${parceiroAtual.nome}: ${faixaDePreco}`;
        await registrar(respostaDireta);
        return response.status(200).json({
          reply: respostaDireta,
          interactionId: null,
          photoLinks: Array.isArray(parceiroAtual.fotos_parceiros) ? parceiroAtual.fotos_parceiros : [],
          conversationId
        });
      }
    }

    // -----------------------------------------------------------------------
    // 7) Permitir o usuário escolher um dos "parceiros_sugeridos" (por número/nome)
    //    mesmo sem intenção de detalhe (troca/definição de foco)
    // -----------------------------------------------------------------------
    const candidatos = Array.isArray(conversaAtual?.parceiros_sugeridos)
      ? conversaAtual.parceiros_sugeridos
      : [];
    if (candidatos.length > 0 && intencao === "nenhuma") {
      let escolhido = null;

      const idx = extrairIndiceEscolhido(textoDoUsuario);
      if (idx !== null && idx >= 0 && idx < candidatos.length) {
        escolhido = candidatos[idx];
      }
      if (!escolhido) {
        escolhido = tentarAcharParceiroPorNomeOuCategoria(textoDoUsuario, candidatos);
      }

      if (escolhido) {
        try {
          const { error: erroUpdConv } = await supabase
            .from("conversas")
            .update({ parceiro_em_foco: escolhido })
            .eq("id", conversationId);
          if (erroUpdConv) throw erroUpdConv;
        } catch (e) {
          console.warn("[SUPABASE] Não consegui salvar foco, guardando em memória:", e);
          salvarConversaMem(conversationId, { parceiro_em_foco: escolhido });
        }

        return response.status(200).json({
          reply: resumoDoParceiro(escolhido),
          interactionId: null,
          photoLinks: Array.isArray(escolhido.fotos_parceiros) ? escolhido.fotos_parceiros : [],
          conversationId
        });
      }
    }

    // -----------------------------------------------------------------------
    // 8) Montagem de termos (perfil + IA) para buscar parceiros/dicas
    // -----------------------------------------------------------------------
    logStep("INÍCIO - extração de palavras-chave");
    const reforcosPorPerfil = [];
    if (analise?.palavrasChave?.length) {
      for (const k of analise.palavrasChave) reforcosPorPerfil.push(String(k).toLowerCase());
    }
    if (perfilUsuario.companhia === "casal" || perfilUsuario.vibe === "romantico") {
      reforcosPorPerfil.push("romantico", "jantar", "vista", "pôr do sol", "vinho");
    }
    if (perfilUsuario.vibe === "tranquilo") {
      reforcosPorPerfil.push("tranquilo", "barco privativo", "praia calma", "silencioso");
    }
    if (perfilUsuario.vibe === "agitado") {
      reforcosPorPerfil.push("balada", "música ao vivo", "bar");
    }
    if (perfilUsuario.vibe === "aventura") {
      reforcosPorPerfil.push("trilha", "mergulho", "passeio de barco");
    }
    if (perfilUsuario.orcamento === "baixo") {
      reforcosPorPerfil.push("bom e barato", "popular");
    }
    if (perfilUsuario.orcamento === "alto") {
      reforcosPorPerfil.push("premium", "sofisticado", "menu degustação");
    }
    let termos = Array.from(new Set(reforcosPorPerfil));

    // Se quiser, você pode manter a extração extra via Gemini aqui.
    // Se o Gemini cair, apenas seguimos com os "reforços".
    if (!DISABLE_GEMINI) {
      try {
        const modeloKW = geminiClient.getGenerativeModel({ model: "gemini-1.5-flash" });
        const promptKW = `
extraia até 3 palavras-chave de turismo da frase abaixo.
regras:
- responda apenas com as palavras separadas por vírgula.
- tudo em minúsculas, sem explicações.
- se não achar nada, responda "geral".
frase: "${textoDoUsuario}"
`.trim();
        const resultadoKW = await modeloKW.generateContent(promptKW);
        const textoKW = (await resultadoKW.response.text()).trim();
        const linhaKW = (textoKW.split("\n")[0] || "").replace(/["'“”‘’]/g, "");
        const baseKW = linhaKW.split(",").map((x) => x.trim().toLowerCase()).filter(Boolean);
        const set = new Set(termos);
        for (const p of baseKW) {
          if (p && p.length >= 3) set.add(p);
          if (p && p.endsWith("s") && p.slice(0, -1).length >= 3) set.add(p.slice(0, -1));
          if (p && !p.endsWith("s") && (p + "s").length >= 3) set.add(p + "s");
        }
        termos = Array.from(set);
      } catch (e) {
        console.error("[KW Gemini] Falha ao extrair palavras-chave (segue com reforços):", e);
      }
    }

    // -----------------------------------------------------------------------
    // 9) Consulta partners/dicas (focus = cidade detectada; senão todas da região)
    // -----------------------------------------------------------------------
    const cidadeIds = cidadeDetectada ? [cidadeDetectada.id] : (cidades || []).map((c) => c.id);

    let consulta = supabase
      .from("parceiros")
      .select("id, tipo, nome, categoria, descricao, beneficio_bepit, endereco, contato, tags, horario_funcionamento, faixa_preco, fotos_parceiros, cidade_id")
      .eq("ativo", true)
      .in("cidade_id", cidadeIds);

    if (termos.length > 0) {
      const partesOR = [];
      for (const t of termos) {
        const wildcard = `*${t}*`;
        partesOR.push(`nome.ilike.${wildcard}`);
        partesOR.push(`categoria.ilike.${wildcard}`);
      }
      consulta = consulta.or(partesOR.join(","));
    }

    let { data: itens, error: erroItens } = await consulta;
    if (erroItens) {
      console.error("[SUPABASE] Erro ao consultar parceiros/dicas (ilike):", erroItens);
      return response.status(500).json({ error: "Falha ao consultar parceiros/dicas." });
    }
    itens = Array.isArray(itens) ? itens : [];

    // OR via tags jsonb sem duplicar
    if (termos.length > 0) {
      for (const t of termos) {
        const { data: itensTag, error: erroTag } = await supabase
          .from("parceiros")
          .select("id, tipo, nome, categoria, descricao, beneficio_bepit, endereco, contato, tags, horario_funcionamento, faixa_preco, fotos_parceiros, cidade_id")
          .eq("ativo", true)
          .in("cidade_id", cidadeIds)
          .contains("tags", [t]);
        if (!erroTag && Array.isArray(itensTag)) {
          for (const p of itensTag) {
            const jaExiste = itens.some(
              (x) =>
                x.nome?.toLowerCase() === p.nome?.toLowerCase() &&
                (x.categoria || "").toLowerCase() === (p.categoria || "").toLowerCase() &&
                (x.endereco || "").toLowerCase() === (p.endereco || "").toLowerCase()
            );
            if (!jaExiste) itens.push(p);
          }
        }
      }
    }

    const parceiroEmFoco = itens.length > 0 ? itens[0] : null;

    // Atualiza conversa com foco e sugeridos (DB ou memória)
    try {
      const { error: erroUpdConv } = await supabase
        .from("conversas")
        .update({ parceiro_em_foco: parceiroEmFoco, parceiros_sugeridos: itens })
        .eq("id", conversationId);
      if (erroUpdConv) throw erroUpdConv;
    } catch (e) {
      console.warn("[SUPABASE] Erro ao atualizar conversa (memória local):", e);
      salvarConversaMem(conversationId, { parceiro_em_foco: parceiroEmFoco, parceiros_sugeridos: itens });
    }

    // -----------------------------------------------------------------------
    // 10) Monta contexto textual dos itens (até 10) para injetar no Gemini
    // -----------------------------------------------------------------------
    const contextoDeItens =
      itens.length > 0
        ? itens.slice(0, 10).map((p) => {
            const etiqueta = p.tipo === "DICA" ? "[DICA]" : "[PARCEIRO]";
            const endereco = p.endereco ? String(p.endereco) : "—";
            const beneficio = p.beneficio_bepit ? ` | Benefício BEPIT: ${p.beneficio_bepit}` : "";
            return `${etiqueta} ${p.nome} — ${p.categoria || "—"} — ${endereco}${beneficio}`;
          }).join("\n")
        : "Nenhum parceiro ou dica encontrado.";

    const listaCidades = (cidades || []).map((c) => c.nome).join(", ");

    // -----------------------------------------------------------------------
    // 11) Resposta IA consultiva:
    //     - Se HÁ parceiros relevantes → Gemini usa o contexto e cita 2–3.
    //     - Se NÃO HÁ parceiros → Gemini responde livremente (consultivo), SEM listar “default”.
    // -----------------------------------------------------------------------
    logStep("INÍCIO - geração de resposta final");
    let textoIA = "";
    const existeOfertaLocal = itens.length > 0;

    const promptFinal = `
Você é o **BEPIT**, concierge local, educado e SINCERO da região ${regiao.nome}.
Regras IMPORTANTES:
- Responda a pergunta do usuário de forma objetiva (2 a 5 frases).
- **NUNCA** invente informação. Se não souber, diga que não tem certeza e sugira como confirmar.
- Se houver itens locais (parceiros/dicas) no bloco [ITENS], priorize 2–3 que combinem com a pergunta e o perfil do usuário.
- Se **não** houver itens locais relevantes, **responda consultivamente** (trajetos, tempos médios, dicas gerais, etc.) sem listar parceiros genéricos.
- Sempre que listar 2+ opções, incentive o usuário a responder com **número** (ex.: 2) ou **nome** para detalhar.
- Se fizer sentido, ofereça uma dica local curta (ex.: evitar trânsito, horários, cuidados em praia).
- Se a pergunta for só cumprimento (“oi”, “bom dia”), convide a dizer o que busca e cite que posso filtrar por cidade (${listaCidades}).

[Perfil do usuário]
companhia: ${perfilUsuario.companhia || "desconhecida"}
vibe: ${perfilUsuario.vibe || "desconhecida"}
orcamento: ${perfilUsuario.orcamento || "desconhecido"}

[Cidade detectada na pergunta]
${cidadeDetectada ? cidadeDetectada.nome : "nenhuma"}

[ITENS locais (até 10)]
${contextoDeItens}

[PERGUNTA]
"${textoDoUsuario}"
`.trim();

    if (!DISABLE_GEMINI) {
      try {
        const modeloIA = geminiClient.getGenerativeModel({ model: "gemini-1.5-flash" });
        const respIA = await modeloIA.generateContent(promptFinal);
        textoIA = (respIA?.response?.text() || "").trim();
      } catch (e) {
        console.error("[IA Gemini] Falha ao gerar resposta (usando fallback curto):", e);
        // Fallback curto e honesto
        if (existeOfertaLocal) {
          const top = itens.slice(0, 3).map((p, i) => {
            const benef = p.beneficio_bepit ? ` — Benefício BEPIT: ${p.beneficio_bepit}` : "";
            return `${i + 1}. ${p.nome} (${p.categoria || "categoria não informada"})${benef}`;
          }).join(" ");
          const foco = cidadeDetectada ? ` em ${cidadeDetectada.nome}` : "";
          textoIA = `Aqui vão algumas opções${foco}: ${top}. Para detalhes, responda com o **número** (ex.: 2) ou o **nome**. Posso filtrar por cidade (${listaCidades}).`;
        } else {
          textoIA = "Posso te orientar sobre rotas, tempos médios e o que vale a pena na região. Se quiser, me diga o assunto (ex.: praias, passeios, restaurantes) e posso procurar opções locais confiáveis.";
        }
      }
    } else {
      // Modo sem Gemini: mantém o comportamento mais útil possível
      if (existeOfertaLocal) {
        const top = itens.slice(0, 3).map((p, i) => {
          const benef = p.beneficio_bepit ? ` — Benefício BEPIT: ${p.beneficio_bepit}` : "";
          return `${i + 1}. ${p.nome} (${p.categoria || "categoria não informada"})${benef}`;
        }).join(" ");
        const foco = cidadeDetectada ? ` em ${cidadeDetectada.nome}` : "";
        textoIA = `Aqui vão algumas opções${foco}: ${top}. Para detalhes, responda com o **número** (ex.: 2) ou o **nome**. Posso filtrar por cidade (${listaCidades}).`;
      } else {
        textoIA = "Posso te orientar sobre rotas, tempos médios e o que vale a pena na região. Se quiser, me diga o assunto (ex.: praias, passeios, restaurantes) e posso procurar opções locais confiáveis.";
      }
    }

    // -----------------------------------------------------------------------
    // 12) Métrica de view do foco (se houver)
    // -----------------------------------------------------------------------
    try {
      if (parceiroEmFoco?.id) {
        const { data: registroView, error: errSelView } = await supabase
          .from("parceiro_views")
          .select("*")
          .eq("parceiro_id", parceiroEmFoco.id)
          .maybeSingle();
        if (errSelView) throw errSelView;

        if (registroView) {
          const { error: errUpdView } = await supabase
            .from("parceiro_views")
            .update({
              views_total: (registroView.views_total || 0) + 1,
              last_view_at: new Date().toISOString()
            })
            .eq("parceiro_id", parceiroEmFoco.id);
          if (errUpdView) throw errUpdView;
        } else {
          const { error: errInsView } = await supabase
            .from("parceiro_views")
            .insert({
              parceiro_id: parceiroEmFoco.id,
              views_total: 1,
              last_view_at: new Date().toISOString()
            });
          if (errInsView) throw errInsView;
        }

        await supabase.from("eventos_analytics").insert({
          regiao_id: regiao.id,
          cidade_id: parceiroEmFoco.cidade_id,
          parceiro_id: parceiroEmFoco.id,
          conversation_id: conversationId,
          tipo_evento: "partner_view",
          payload: { nome: parceiroEmFoco.nome }
        });
      }
    } catch (e) {
      console.error("[SUPABASE] Falha em parceiro_views/eventos_analytics (segue):", e);
    }

    // -----------------------------------------------------------------------
    // 13) Registro da interação
    // -----------------------------------------------------------------------
    let interactionId = null;
    try {
      const { data: novaInteracao, error: erroInter } = await supabase
        .from("interacoes")
        .insert({
          regiao_id: regiao.id,
          conversation_id: conversationId,
          pergunta_usuario: textoDoUsuario,
          resposta_ia: textoIA,
          parceiros_sugeridos: itens
        })
        .select("id")
        .single();
      if (erroInter) throw erroInter;
      interactionId = novaInteracao?.id || null;
    } catch (e) {
      console.error("[SUPABASE] Falha ao salvar interação (segue):", e);
    }

    // -----------------------------------------------------------------------
    // 14) Fotos (foco ou lista) para o cliente
    // -----------------------------------------------------------------------
    const fotosParaCliente =
      parceiroEmFoco && Array.isArray(parceiroEmFoco.fotos_parceiros)
        ? parceiroEmFoco.fotos_parceiros
        : itens.flatMap((p) => (Array.isArray(p.fotos_parceiros) ? p.fotos_parceiros : []));

    // -----------------------------------------------------------------------
    // 15) Retorno final
    // -----------------------------------------------------------------------
    return response.status(200).json({
      reply: textoIA,
      interactionId,
      photoLinks: fotosParaCliente,
      conversationId
    });
  } catch (erro) {
    console.error("[/api/chat/:slugDaRegiao] Erro:", erro);
    return response.status(500).json({ error: "Erro interno no servidor do BEPIT." });
  }
});

// ============================================================================
// FEEDBACK
// ============================================================================
application.post("/api/feedback", async (request, response) => {
  try {
    const { interactionId, feedback } = request.body;

    if (!interactionId || typeof interactionId !== "string") {
      return response.status(400).json({ error: "O campo 'interactionId' é obrigatório e deve ser uma string (uuid)." });
    }
    if (!feedback || typeof feedback !== "string" || feedback.trim().length === 0) {
      return response.status(400).json({ error: "O campo 'feedback' é obrigatório e deve ser uma string não vazia." });
    }

    const { error: erroUpd } = await supabase
      .from("interacoes")
      .update({ feedback_usuario: feedback })
      .eq("id", interactionId);
    if (erroUpd) {
      console.error("[/api/feedback] Erro ao atualizar interação:", erroUpd);
      return response.status(500).json({ error: "Erro ao registrar feedback." });
    }

    try {
      await supabase.from("eventos_analytics").insert({
        tipo_evento: "feedback",
        payload: { interactionId, feedback }
      });
    } catch (e) {
      console.error("[/api/feedback] Falha ao gravar evento de analytics (segue):", e);
    }

    return response.status(200).json({ success: true, message: "Feedback registrado com sucesso." });
  } catch (erro) {
    console.error("[/api/feedback] Erro:", erro);
    return response.status(500).json({ error: "Erro ao registrar feedback." });
  }
});

// ============================================================================
// ADMIN (MVP)
// ============================================================================
application.post("/api/admin/login", async (req, res) => {
  try {
    const { username, password } = req.body || {};
    const userOk = username && username === process.env.ADMIN_USER;
    const passOk = password && password === process.env.ADMIN_PASS;

    if (!userOk || !passOk) return res.status(401).json({ error: "Credenciais inválidas" });

    return res.json({ ok: true, adminKey: process.env.ADMIN_API_KEY });
  } catch (e) {
    console.error("[/api/admin/login] erro:", e);
    return res.status(500).json({ error: "erro interno" });
  }
});

// CRIAR parceiro/dica
application.post("/api/admin/parceiros", exigirAdminKey, async (request, response) => {
  try {
    const body = request.body;
    const { regiaoSlug, cidadeSlug, ...restante } = body;

    const { data: regiao, error: eReg } = await supabase
      .from("regioes").select("id").eq("slug", regiaoSlug).single();
    if (eReg || !regiao) return response.status(400).json({ error: "regiaoSlug inválido." });

    const { data: cidade, error: eCid } = await supabase
      .from("cidades").select("id").eq("regiao_id", regiao.id).eq("slug", cidadeSlug).single();
    if (eCid || !cidade) return response.status(400).json({ error: "cidadeSlug inválido." });

    const novoRegistro = {
      cidade_id: cidade.id,
      tipo: restante.tipo || "PARCEIRO", // ou "DICA"
      nome: restante.nome,
      descricao: restante.descricao || null,
      categoria: restante.categoria || null,
      beneficio_bepit: restante.beneficio_bepit || null,
      endereco: restante.endereco || null,
      contato: restante.contato || null,
      tags: Array.isArray(restante.tags) ? restante.tags : null,
      horario_funcionamento: restante.horario_funcionamento || null,
      faixa_preco: restante.faixa_preco || null,
      fotos_parceiros: Array.isArray(restante.fotos_parceiros) ? restante.fotos_parceiros : (Array.isArray(restante.fotos) ? restante.fotos : null),
      ativo: restante.ativo !== false
    };

    const { data, error } = await supabase.from("parceiros").insert(novoRegistro).select("*").single();
    if (error) {
      console.error("[/api/admin/parceiros] insert erro:", error);
      return response.status(500).json({ error: "Erro ao criar parceiro/dica." });
    }

    return response.status(200).json({ ok: true, data });
  } catch (erro) {
    console.error("[/api/admin/parceiros] Erro:", erro);
    return response.status(500).json({ error: "Erro interno." });
  }
});

// LISTAR parceiros por região+cidade
application.get("/api/admin/parceiros/:regiaoSlug/:cidadeSlug", exigirAdminKey, async (request, response) => {
  try {
    const { regiaoSlug, cidadeSlug } = request.params;

    const { data: regiao, error: eReg } = await supabase.from("regioes").select("id").eq("slug", regiaoSlug).single();
    if (eReg || !regiao) return response.status(400).json({ error: "regiaoSlug inválido." });

    const { data: cidade, error: eCid } = await supabase
      .from("cidades").select("id").eq("regiao_id", regiao.id).eq("slug", cidadeSlug).single();
    if (eCid || !cidade) return response.status(400).json({ error: "cidadeSlug inválido." });

    const { data, error } = await supabase.from("parceiros").select("*").eq("cidade_id", cidade.id).order("nome");
    if (error) {
      console.error("[/api/admin/parceiros list] Erro:", error);
      return response.status(500).json({ error: "Erro ao listar parceiros/dicas." });
    }

    return response.status(200).json({ data });
  } catch (erro) {
    console.error("[/api/admin/parceiros list] Erro:", erro);
    return response.status(500).json({ error: "Erro interno." });
  }
});

// EDITAR parceiro por id
application.put("/api/admin/parceiros/:id", exigirAdminKey, async (req, res) => {
  try {
    const { id } = req.params;
    const body = req.body || {};

    // Apenas campos permitidos para edição
    const atualizacao = {
      nome: body.nome ?? null,
      categoria: body.categoria ?? null,
      descricao: body.descricao ?? null,
      beneficio_bepit: body.beneficio_bepit ?? null,
      endereco: body.endereco ?? null,
      contato: body.contato ?? null,
      tags: Array.isArray(body.tags) ? body.tags : null,
      horario_funcionamento: body.horario_funcionamento ?? null,
      faixa_preco: body.faixa_preco ?? null,
      fotos_parceiros: Array.isArray(body.fotos_parceiros)
        ? body.fotos_parceiros
        : (Array.isArray(body.fotos) ? body.fotos : null),
      ativo: body.ativo !== false
    };

    const { data, error } = await supabase.from("parceiros").update(atualizacao).eq("id", id).select("*").single();
    if (error) {
      console.error("[/api/admin/parceiros PUT] Erro:", error);
      return res.status(500).json({ error: "Erro ao atualizar parceiro." });
    }

    return res.json({ ok: true, data });
  } catch (e) {
    console.error("[/api/admin/parceiros PUT] erro:", e);
    return res.status(500).json({ error: "erro interno" });
  }
});

// ============================================================================
// ADMIN: Inclusões de REGIÕES e CIDADES
// ============================================================================
application.post("/api/admin/regioes", exigirAdminKey, async (req, res) => {
  try {
    const { nome, slug, ativo = true } = req.body || {};
    if (!nome || !slug) return res.status(400).json({ error: "nome e slug são obrigatórios" });

    const { data, error } = await supabase.from("regioes").insert({ nome, slug, ativo: Boolean(ativo) }).select("*").single();
    if (error) {
      console.error("[/api/admin/regioes] insert erro:", error);
      return res.status(500).json({ error: "Erro ao criar região." });
    }

    res.json({ ok: true, data });
  } catch (e) {
    console.error("[/api/admin/regioes] erro:", e);
    res.status(500).json({ error: "erro interno" });
  }
});

application.post("/api/admin/cidades", exigirAdminKey, async (req, res) => {
  try {
    const { regiaoSlug, nome, slug, ativo = true } = req.body || {};
    if (!regiaoSlug || !nome || !slug) return res.status(400).json({ error: "regiaoSlug, nome e slug são obrigatórios" });

    const { data: regiao, error: eReg } = await supabase.from("regioes").select("id").eq("slug", regiaoSlug).single();
    if (eReg || !regiao) return res.status(400).json({ error: "regiaoSlug inválido." });

    const { data, error } = await supabase
      .from("cidades")
      .insert({ regiao_id: regiao.id, nome, slug, ativo: Boolean(ativo) })
      .select("*")
      .single();
    if (error) {
      console.error("[/api/admin/cidades] insert erro:", error);
      return res.status(500).json({ error: "Erro ao criar cidade." });
    }

    res.json({ ok: true, data });
  } catch (e) {
    console.error("[/api/admin/cidades] erro:", e);
    res.status(500).json({ error: "erro interno" });
  }
});

// ============================================================================
// ADMIN: MÉTRICAS SIMPLES (contagens e top 5 parceiros por views)
// GET /api/admin/metrics/summary?regiaoSlug=regiao-dos-lagos[&cidadeSlug=cabo-frio]
// ============================================================================
application.get("/api/admin/metrics/summary", exigirAdminKey, async (req, res) => {
  try {
    const { regiaoSlug, cidadeSlug } = req.query;
    if (!regiaoSlug) return res.status(400).json({ error: "regiaoSlug é obrigatório" });

    // Carrega região
    const { data: regiao, error: eReg } = await supabase
      .from("regioes")
      .select("id, nome, slug")
      .eq("slug", regiaoSlug)
      .single();
    if (eReg || !regiao) return res.status(404).json({ error: "região não encontrada" });

    // Carrega cidades da região
    const { data: cidades, error: eCid } = await supabase
      .from("cidades")
      .select("id, nome, slug")
      .eq("regiao_id", regiao.id);
    if (eCid) return res.status(500).json({ error: "erro ao carregar cidades" });

    let cidade = null;
    let cidadeIds = (cidades || []).map((c) => c.id);
    if (cidadeSlug) {
      cidade = (cidades || []).find((c) => c.slug === cidadeSlug) || null;
      if (!cidade) return res.status(404).json({ error: "cidade não encontrada nesta região" });
      cidadeIds = [cidade.id];
    }

    // Total de parceiros ativos
    const { data: parceirosAtivos, error: eParc } = await supabase
      .from("parceiros")
      .select("id")
      .eq("ativo", true)
      .in("cidade_id", cidadeIds);
    if (eParc) return res.status(500).json({ error: "erro ao contar parceiros" });

    // Total de buscas_texto
    const { data: buscas, error: eBus } = await supabase
      .from("buscas_texto")
      .select("id, cidade_id, regiao_id")
      .eq("regiao_id", regiao.id);
    if (eBus) return res.status(500).json({ error: "erro ao contar buscas" });
    const totalBuscas = (buscas || []).filter((b) => (cidade ? b.cidade_id === cidade.id : true)).length;

    // Total de interações
    const { data: interacoes, error: eInt } = await supabase
      .from("interacoes")
      .select("id, regiao_id")
      .eq("regiao_id", regiao.id);
    if (eInt) return res.status(500).json({ error: "erro ao contar interações" });
    const totalInteracoes = (interacoes || []).length;

    // TOP 5 por views
    const { data: views, error: eViews } = await supabase
      .from("parceiro_views")
      .select("parceiro_id, views_total, last_view_at")
      .order("views_total", { ascending: false })
      .limit(50);
    if (eViews) return res.status(500).json({ error: "erro ao ler views" });

    const parceiroIds = Array.from(new Set((views || []).map((v) => v.parceiro_id)));
    const { data: parceirosInfo } = await supabase
      .from("parceiros")
      .select("id, nome, categoria, cidade_id")
      .in("id", parceiroIds);

    const partnersById = new Map((parceirosInfo || []).map((p) => [p.id, p]));
    const topFiltrado = (views || [])
      .filter((v) => {
        const info = partnersById.get(v.parceiro_id);
        if (!info) return false;
        return cidade ? info.cidade_id === cidade.id : cidadeIds.includes(info.cidade_id);
      })
      .slice(0, 5)
      .map((v) => {
        const info = partnersById.get(v.parceiro_id);
        return {
          parceiro_id: v.parceiro_id,
          nome: info?.nome || "—",
          categoria: info?.categoria || "—",
          views_total: v.views_total,
          last_view_at: v.last_view_at
        };
      });

    return res.json({
      regiao: { id: regiao.id, nome: regiao.nome, slug: regiao.slug },
      cidade: cidade ? { id: cidade.id, nome: cidade.nome, slug: cidade.slug } : null,
      total_parceiros_ativos: (parceirosAtivos || []).length,
      total_buscas: totalBuscas,
      total_interacoes: totalInteracoes,
      top5_parceiros_por_views: topFiltrado
    });
  } catch (e) {
    console.error("[/api/admin/metrics/summary] erro:", e);
    res.status(500).json({ error: "erro interno" });
  }
});

// ============================================================================
// ADMIN: LOGS / EVENTOS (auditoria simples)
// GET /api/admin/logs?tipo=search&regiaoSlug=...&cidadeSlug=...&parceiroId=...&conversationId=...&since=...&until=...&limit=50
// ============================================================================
application.get("/api/admin/logs", exigirAdminKey, async (req, res) => {
  try {
    const {
      tipo,
      regiaoSlug,
      cidadeSlug,
      parceiroId,
      conversationId,
      since,
      until,
      limit
    } = req.query;

    // Normaliza o limite (padrão 50, máximo 200)
    let lim = Number(limit || 50);
    if (!Number.isFinite(lim) || lim <= 0) lim = 50;
    if (lim > 200) lim = 200;

    // Resolve IDs a partir de slugs (se fornecidos)
    let regiaoId = null;
    let cidadeId = null;

    if (regiaoSlug) {
      const { data: regiao, error: eReg } = await supabase
        .from("regioes")
        .select("id, slug")
        .eq("slug", String(regiaoSlug))
        .single();
      if (eReg) {
        console.error("[/api/admin/logs] erro ao buscar região:", eReg);
        return res.status(500).json({ error: "erro ao buscar região" });
      }
      if (!regiao) return res.status(404).json({ error: "região não encontrada" });
      regiaoId = regiao.id;
    }

    if (cidadeSlug && regiaoId) {
      const { data: cidade, error: eCid } = await supabase
        .from("cidades")
        .select("id, slug, regiao_id")
        .eq("slug", String(cidadeSlug))
        .eq("regiao_id", regiaoId)
        .single();
      if (eCid) {
        console.error("[/api/admin/logs] erro ao buscar cidade:", eCid);
        return res.status(500).json({ error: "erro ao buscar cidade" });
      }
      if (!cidade) return res.status(404).json({ error: "cidade não encontrada nesta região" });
      cidadeId = cidade.id;
    }

    // Monta consulta
    let query = supabase
      .from("eventos_analytics")
      .select("id, created_at, regiao_id, cidade_id, parceiro_id, conversation_id, tipo_evento, payload")
      .order("created_at", { ascending: false })
      .limit(lim);

    if (tipo) query = query.eq("tipo_evento", String(tipo));
    if (regiaoId) query = query.eq("regiao_id", regiaoId);
    if (cidadeId) query = query.eq("cidade_id", cidadeId);
    if (parceiroId) query = query.eq("parceiro_id", String(parceiroId));
    if (conversationId) query = query.eq("conversation_id", String(conversationId));
    if (since) query = query.gte("created_at", String(since));
    if (until) query = query.lte("created_at", String(until));

    const { data, error } = await query;
    if (error) {
      console.error("[/api/admin/logs] erro supabase:", error);
      return res.status(500).json({ error: "erro ao consultar logs" });
    }

    return res.json({ data });
  } catch (e) {
    console.error("[/api/admin/logs] erro inesperado:", e);
    return res.status(500).json({ error: "erro interno" });
  }
});

// ------------------------ Iniciar servidor ------------------------
application.listen(servidorPorta, () => {
  console.log(`✅ BEPIT Nexus rodando em http://localhost:${servidorPorta}`);
=======
// F:\uber-chat-mvp\backend-oficial\server\index.js
// ============================================================================
// BEPIT Nexus - Servidor (Express)
// - Carrega .env antes de qualquer import que use process.env
// - Suporta conversa com contexto (conversationId) e follow-ups diretos
// - Organização por REGIÃO → CIDADES → PARCEIROS/DICAS (tabela "parceiros" com campo "tipo")
// - Métricas básicas e proteção contra erros
// - Entende follow-ups por número ("3") e por nome/categoria (fuzzy match)
// - Gemini com fallback automático de modelos (sem precisar desabilitar IA)
// ============================================================================

import "dotenv/config";

import express from "express";
import cors from "cors";
import { randomUUID } from "crypto";
import { GoogleGenerativeAI } from "@google/generative-ai";
import { supabase } from "../lib/supabaseClient.js";

// ============================== CONFIG BÁSICA ===============================
const application = express();
const servidorPorta = process.env.PORT || 3002;

// --------------------------------- CORS ------------------------------------
const permitirOrigem = (origin) => {
  if (!origin) return true; // permite Postman/cURL sem Origin

  try {
    const url = new URL(origin);
    const host = url.host; // ex.: bepitnexus.netlify.app ou abc--bepitnexus.netlify.app

    // localhost (qualquer porta)
    if (url.hostname === "localhost") return true;

    // domínio principal no Netlify
    if (host === "bepitnexus.netlify.app") return true;

    // qualquer preview/branch do Netlify (*.netlify.app)
    if (host.endsWith(".netlify.app")) return true;

    return false;
  } catch {
    return false;
  }
};

application.use(
  cors({
    origin: (origin, cb) =>
      permitirOrigem(origin) ? cb(null, true) : cb(new Error("CORS bloqueado para essa origem.")),
    credentials: true
  })
);

// OPTIONS preflight
application.options("*", cors());

// Body parser JSON
application.use(express.json());

// ------------------------------- GEMINI -------------------------------------
// Mantemos a IA sempre ativa, com fallback automático de modelo.
const geminiClient = new GoogleGenerativeAI(process.env.GEMINI_API_KEY);

// Opcional: você pode definir GEMINI_MODEL no .env (ex.: gemini-1.5-flash-latest)
const GEMINI_MODEL_ENV = (process.env.GEMINI_MODEL || "").trim();

// Ordem de tentativa (da esquerda p/ direita) — a primeira que funcionar será memorizada
const GEMINI_CANDIDATES = [
  GEMINI_MODEL_ENV || null,
  "gemini-1.5-flash-latest",
  "gemini-1.5-flash",
  "gemini-1.5-pro",
  "gemini-pro"
].filter(Boolean);

// Cache do primeiro modelo que funcionou
let GEMINI_MODEL_RESOLVED = null;

/**
 * Gera conteúdo na Gemini tentando modelos em fallback até um funcionar.
 * Memoriza o modelo vencedor em GEMINI_MODEL_RESOLVED para chamadas futuras.
 */
async function geminiGenerateWithFallback(promptText) {
  const listaTentativas = GEMINI_MODEL_RESOLVED ? [GEMINI_MODEL_RESOLVED] : GEMINI_CANDIDATES;
  let ultimoErro = null;

  for (const nomeModelo of listaTentativas) {
    try {
      const modelo = geminiClient.getGenerativeModel({ model: nomeModelo });
      const resposta = await modelo.generateContent(promptText);
      GEMINI_MODEL_RESOLVED = nomeModelo; // memoriza
      logStep(`[GEMINI] usando modelo: ${nomeModelo}`);
      return resposta;
    } catch (e) {
      ultimoErro = e;
      const mensagem = String(e?.message || e);
      const codigo = e?.status || e?.code || "";
      const deveTentarProximo =
        codigo === 404 ||
        codigo === 403 ||
        /not\sfound/i.test(mensagem) ||
        /not\ssupported/i.test(mensagem) ||
        /permission/i.test(mensagem);

      console.warn(`[GEMINI] falha no modelo ${nomeModelo} (${codigo}): ${mensagem}`);
      if (!deveTentarProximo && GEMINI_MODEL_RESOLVED) {
        // Se um modelo que já funcionou anteriormente falhar de forma inesperada, paramos aqui
        break;
      }
      // Caso contrário, seguimos para o próximo modelo
    }
  }

  throw ultimoErro || new Error("Falha ao gerar conteúdo na Gemini (todas as tentativas).");
}

// ===== DEBUG/SAFE MODE =====
// Mantemos a flag, mas NÃO a ativamos no .env (a IA continua ligada)
const DESABILITAR_GEMINI = process.env.DISABLE_GEMINI === "1";

// ------------------------------ HELPERS -------------------------------------
function logStep(rotulo, extra = null) {
  const tempo = new Date().toISOString();
  if (extra !== null && extra !== undefined) {
    console.log(`[${tempo}] [DEBUG] ${rotulo}`, extra);
  } else {
    console.log(`[${tempo}] [DEBUG] ${rotulo}`);
  }
}

function slugify(texto) {
  return String(texto || "")
    .normalize("NFD").replace(/[\u0300-\u036f]/g, "")
    .toLowerCase().replace(/[^a-z0-9]+/g, "-")
    .replace(/(^-|-$)+/g, "");
}

// ============================================================================
// MIDDLEWARE: protege rotas de admin com chave no header X-Admin-Key
// ============================================================================
function exigirAdminKey(req, res, next) {
  const header = req.headers["x-admin-key"];
  if (!header || header !== process.env.ADMIN_API_KEY) {
    return res.status(401).json({ error: "admin key inválida ou ausente" });
  }
  next();
}

// ============================================================================
// MEMÓRIA DE CONVERSA (fallback se Supabase falhar em algum ponto do fluxo)
// ============================================================================
const memoriaConversas = new Map(); // conversationId -> { parceiro_em_foco, parceiros_sugeridos }

function carregarConversaMem(conversationId) {
  return memoriaConversas.get(conversationId) || { parceiro_em_foco: null, parceiros_sugeridos: [] };
}

function salvarConversaMem(conversationId, payload) {
  const atual = carregarConversaMem(conversationId);
  memoriaConversas.set(conversationId, {
    parceiro_em_foco: payload.parceiro_em_foco ?? atual.parceiro_em_foco,
    parceiros_sugeridos: Array.isArray(payload.parceiros_sugeridos) ? payload.parceiros_sugeridos : atual.parceiros_sugeridos
  });
}

// ============================================================================
// INTENÇÕES, SELEÇÃO E FUZZY MATCH
// ============================================================================
function detectarIntencaoDeFollowUp(textoDoUsuario) {
  const t = String(textoDoUsuario || "").toLowerCase();

  const mapa = [
    { intencao: "horario", padroes: ["horário", "horario", "hora", "abre", "fecha", "funciona", "funcionamento", "que horas"] },
    { intencao: "endereco", padroes: ["onde fica", "endereço", "endereco", "localização", "localizacao", "como chegar", "fica onde"] },
    { intencao: "contato", padroes: ["contato", "telefone", "whatsapp", "whats", "ligar"] },
    { intencao: "fotos", padroes: ["foto", "fotos", "imagem", "imagens", "galeria"] },
    { intencao: "preco", padroes: ["preço", "preco", "faixa de preço", "faixa de preco", "caro", "barato", "valor", "quanto custa"] }
  ];

  for (const item of mapa) {
    for (const termo of item.padroes) if (t.includes(termo)) return item.intencao;
  }
  return "nenhuma";
}

// índice por número/palavra → 0-based
const mapaOrdinal = new Map([
  ["1", 0], ["um", 0], ["uma", 0], ["primeiro", 0], ["1º", 0], ["1o", 0], ["opcao 1", 0], ["opção 1", 0],
  ["2", 1], ["dois", 1], ["duas", 1], ["segundo", 1], ["2º", 1], ["2o", 1], ["opcao 2", 1], ["opção 2", 1],
  ["3", 2], ["tres", 2], ["três", 2], ["terceiro", 2], ["3º", 2], ["3o", 2], ["opcao 3", 2], ["opção 3", 2],
  ["4", 3], ["quatro", 3], ["quarto", 3], ["4º", 3], ["4o", 3],
  ["5", 4], ["cinco", 4], ["quinto", 4], ["5º", 4], ["5o", 4]
]);

function extrairIndiceEscolhido(texto) {
  const t = String(texto || "").toLowerCase().trim();
  const m1 = t.match(/(op[cç][aã]o|opcao|opção|n[uú]mero|numero|n[ºo]|#)\s*(\d{1,2})/i);
  if (m1 && m1[2]) {
    const idx = parseInt(m1[2], 10) - 1;
    if (idx >= 0) return idx;
  }
  const m2 = t.match(/(^|\s)(\d{1,2})(\s|$)/);
  if (m2 && m2[2]) {
    const idx = parseInt(m2[2], 10) - 1;
    if (idx >= 0) return idx;
  }
  for (const [chave, idx] of mapaOrdinal.entries()) if (t.includes(chave)) return idx;
  return null;
}

function normalizar(s) {
  return String(s || "")
    .normalize("NFD").replace(/[\u0300-\u036f]/g, "")
    .toLowerCase().trim();
}

// Dice coefficient (bigrams) para fuzzy matching simples
function bigrams(str) {
  const s = normalizar(str);
  const grams = [];
  for (let i = 0; i < s.length - 1; i++) grams.push(s.slice(i, i + 2));
  return grams;
}
function diceSimilarity(a, b) {
  const A = bigrams(a); const B = bigrams(b);
  if (A.length === 0 || B.length === 0) return 0;
  let inter = 0;
  const freq = new Map();
  for (const g of A) freq.set(g, (freq.get(g) || 0) + 1);
  for (const g of B) { const v = freq.get(g) || 0; if (v > 0) { inter += 1; freq.set(g, v - 1); } }
  return (2 * inter) / (A.length + B.length);
}

function tentarAcharParceiroPorNomeOuCategoria(texto, lista) {
  const t = normalizar(texto);
  if (!t) return null;

  const sinonimos = ["churrascaria", "pizzaria", "praia", "restaurante", "bar", "balada", "trilha", "mergulho"];

  // 1) Contém nome diretamente
  for (const p of lista || []) {
    const nome = normalizar(p.nome);
    if (t.includes(nome) || nome.includes(t)) return p;
  }

  // 2) Categoria direta ou por sinônimo
  for (const p of lista || []) {
    const cat = normalizar(p.categoria || "");
    if (!cat) continue;
    if (t.includes(cat) || cat.includes(t)) return p;
    for (const s of sinonimos) if (t.includes(s) && (cat.includes(s) || s.includes(cat))) return p;
  }

  // 3) Fuzzy por similaridade com nome e categoria
  let melhor = null;
  let melhorScore = 0;
  for (const p of lista || []) {
    const nome = normalizar(p.nome);
    const cat = normalizar(p.categoria || "");
    const score = Math.max(diceSimilarity(t, nome), diceSimilarity(t, cat));
    if (score > melhorScore) {
      melhorScore = score;
      melhor = p;
    }
  }
  // Threshold conservador para pegar “churascaria” ~ “churrascaria”
  return melhorScore >= 0.45 ? melhor : null;
}

function resumoDoParceiro(parceiro) {
  if (!parceiro) return "Não encontrei esse parceiro.";
  const nom = parceiro.nome || "—";
  const cat = parceiro.categoria || "categoria não informada";
  const benef = parceiro.beneficio_bepit ? ` — Benefício BEPIT: ${parceiro.beneficio_bepit}` : "";
  const preco = parceiro.faixa_preco ? ` — Faixa de preço: ${parceiro.faixa_preco}` : "";
  return `Sobre **${nom}** (${cat})${benef}${preco}. Quer **endereço**, **horário**, **contato/WhatsApp**, **faixa de preço** ou **fotos**?`;
}

// ============================================================================
// HEALTH
// ============================================================================
application.get("/health", (req, res) => {
  res.status(200).json({ ok: true, message: "Servidor BEPIT Nexus online", port: String(servidorPorta) });
});

// ============================================================================
// ROTA DE LISTA DE PARCEIROS (diagnóstico rápido)
// ============================================================================
application.get("/api/parceiros", async (req, res) => {
  try {
    const { data, error } = await supabase
      .from("parceiros")
      .select("id, nome, categoria")
      .eq("ativo", true)
      .limit(20);
    if (error) throw error;
    res.json({ parceiros: data });
  } catch (err) {
    console.error("Erro Supabase:", err);
    res.status(500).json({ error: "Erro ao buscar parceiros" });
  }
});

// ============================================================================
// ANALISAR ENTRADA (IA ou fallback simples)
// ============================================================================
async function analisarEntradaUsuario(texto, cidades) {
  if (DESABILITAR_GEMINI) {
    const lower = String(texto || "").toLowerCase();
    const cidadeSlug =
      (cidades || []).find(
        (c) => lower.includes(String(c.nome).toLowerCase()) || lower.includes(String(c.slug).toLowerCase())
      )?.slug || null;
    return { corrigido: texto, companhia: null, vibe: null, orcamento: null, cidadeSlugSugerida: cidadeSlug, palavrasChave: [] };
  }

  try {
    const listaCidades = (cidades || []).map((c) => ({ nome: c.nome, slug: c.slug }));

    const prompt = `
Você é um analisador de linguagem natural para turismo no Brasil.
Tarefas:
1) Corrija apenas erros claros de digitação mantendo a intenção original.
2) Inferir (se possível) o perfil do usuário:
   - companhia: "casal" | "familia" | "amigos" | "sozinho" | null
   - vibe: "romantico" | "tranquilo" | "agitado" | "aventura" | null
   - orcamento: "baixo" | "medio" | "alto" | null
3) Sugerir cidade (se houver) com base nestas opções (use o slug exato ou null):
   ${JSON.stringify(listaCidades)}
4) Gerar até 5 palavras_chave (minúsculas, simples).

Responda APENAS JSON, sem comentários, nesse formato:
{
  "corrigido": "...",
  "companhia": "...",
  "vibe": "...",
  "orcamento": "...",
  "cidadeSlugSugerida": "...",
  "palavrasChave": ["...","..."]
}

Frase original: "${texto}"
`.trim();

    const resp = await geminiGenerateWithFallback(prompt);
    let out = (await resp.response.text()).trim();
    out = out.replace(/```json|```/g, "");
    const parsed = JSON.parse(out);

    return {
      corrigido: parsed.corrigido ?? texto,
      companhia: parsed.companhia ?? null,
      vibe: parsed.vibe ?? null,
      orcamento: parsed.orcamento ?? null,
      cidadeSlugSugerida: parsed.cidadeSlugSugerida ?? null,
      palavrasChave: Array.isArray(parsed.palavrasChave) ? parsed.palavrasChave : []
    };
  } catch (e) {
    console.error("[IA Gemini] analisarEntradaUsuario falhou:", e);
    return { corrigido: texto, companhia: null, vibe: null, orcamento: null, cidadeSlugSugerida: null, palavrasChave: [] };
  }
}

// ============================================================================
// CHAT
// ============================================================================
application.post("/api/chat/:slugDaRegiao", async (request, response) => {
  console.log("\n--- NOVA INTERAÇÃO ---");
  try {
    const { slugDaRegiao } = request.params;
    let { message: textoDoUsuario, conversationId } = request.body;

    if (!textoDoUsuario || typeof textoDoUsuario !== "string" || !textoDoUsuario.trim()) {
      return response.status(400).json({ error: "O campo 'message' é obrigatório e deve ser uma string não vazia." });
    }

    // 1) Região
    const { data: regiao, error: erroRegiao } = await supabase
      .from("regioes")
      .select("id, nome, slug")
      .eq("slug", slugDaRegiao)
      .single();
    if (erroRegiao || !regiao) {
      console.error("[SUPABASE] Erro ao carregar região:", erroRegiao);
      return response.status(404).json({ error: `Região com apelido (slug) '${slugDaRegiao}' não encontrada.` });
    }

    // 2) Cidades
    const { data: cidades, error: erroCidades } = await supabase
      .from("cidades")
      .select("id, nome, slug")
      .eq("regiao_id", regiao.id);
    if (erroCidades) {
      console.error("[SUPABASE] Erro ao carregar cidades:", erroCidades);
      return response.status(500).json({ error: "Erro ao carregar cidades." });
    }

    // 3) Cidade pelo texto
    const textoMinusculo = textoDoUsuario.toLowerCase();
    let cidadeDetectada = null;
    for (const c of cidades || []) {
      if (textoMinusculo.includes(String(c.nome).toLowerCase()) || textoMinusculo.includes(String(c.slug).toLowerCase())) {
        cidadeDetectada = c; break;
      }
    }

    const analise = await analisarEntradaUsuario(textoDoUsuario, cidades);
    if (!cidadeDetectada && analise.cidadeSlugSugerida) {
      const cand = (cidades || []).find((c) => c.slug === analise.cidadeSlugSugerida);
      if (cand) cidadeDetectada = cand;
    }

    const perfilUsuario = {
      companhia: analise.companhia,
      vibe: analise.vibe,
      orcamento: analise.orcamento
    };

    // 4) conversationId
    if (!conversationId || typeof conversationId !== "string" || !conversationId.trim()) {
      conversationId = randomUUID();
      try {
        const { error: erroCriarConversa } = await supabase.from("conversas").insert({
          id: conversationId,
          regiao_id: regiao.id,
          parceiro_em_foco: null,
          parceiros_sugeridos: [],
          ultima_pergunta_usuario: null,
          ultima_resposta_ia: null
        });
        if (erroCriarConversa) throw erroCriarConversa;
      } catch (e) {
        console.error("[SUPABASE] Erro ao criar conversa (fallback memória):", e);
        salvarConversaMem(conversationId, { parceiro_em_foco: null, parceiros_sugeridos: [] });
      }
    }

    // 5) carregar conversa
    let conversaAtual = null;
    try {
      const { data: c, error: erroConversa } = await supabase
        .from("conversas")
        .select("id, parceiro_em_foco, parceiros_sugeridos")
        .eq("id", conversationId)
        .single();
      if (erroConversa) throw erroConversa;
      conversaAtual = c;
    } catch (e) {
      console.warn("[SUPABASE] Falha ao carregar conversa, usando memória:", e);
      conversaAtual = carregarConversaMem(conversationId);
    }

    // 6) analytics (best-effort)
    try {
      await supabase.from("buscas_texto").insert({
        regiao_id: regiao.id,
        cidade_id: cidadeDetectada?.id || null,
        texto: textoDoUsuario
      });
      await supabase.from("eventos_analytics").insert({
        regiao_id: regiao.id,
        cidade_id: cidadeDetectada?.id || null,
        conversation_id: conversationId,
        tipo_evento: "search",
        payload: { q: textoDoUsuario }
      });
    } catch (e) {
      console.error("[SUPABASE] Falha ao registrar métricas de busca (segue):", e);
    }

    // 7) intenção
    const intencao = detectarIntencaoDeFollowUp(textoDoUsuario);

    // 7.1 Permitir troca/definição de foco por número ou nome (mesmo com foco já definido),
    // desde que a intenção não seja de detalhe direto (horário/endereço/contato/fotos/preço)
    const candidatos = Array.isArray(conversaAtual.parceiros_sugeridos) ? conversaAtual.parceiros_sugeridos : [];
    if (candidatos.length > 0 && intencao === "nenhuma") {
      let escolhido = null;

      const idx = extrairIndiceEscolhido(textoDoUsuario);
      if (idx !== null && idx >= 0 && idx < candidatos.length) {
        escolhido = candidatos[idx];
      }
      if (!escolhido) {
        escolhido = tentarAcharParceiroPorNomeOuCategoria(textoDoUsuario, candidatos);
      }

      if (escolhido) {
        // Atualiza conversa com novo foco
        try {
          const { error: erroUpdConv } = await supabase
            .from("conversas")
            .update({ parceiro_em_foco: escolhido })
            .eq("id", conversationId);
          if (erroUpdConv) throw erroUpdConv;
        } catch (e) {
          console.warn("[SUPABASE] Não consegui salvar foco, guardando em memória:", e);
          salvarConversaMem(conversationId, { parceiro_em_foco: escolhido });
        }

        return response.status(200).json({
          reply: resumoDoParceiro(escolhido),
          interactionId: null,
          photoLinks: Array.isArray(escolhido.fotos_parceiros) ? escolhido.fotos_parceiros : [],
          conversationId
        });
      }
    }

    // 7.2 Follow-ups diretos quando há foco
    if (conversaAtual.parceiro_em_foco && intencao !== "nenhuma") {
      const parceiroAtual = conversaAtual.parceiro_em_foco;

      const registrar = async (respostaDireta) => {
        try {
          await supabase.from("interacoes").insert({
            regiao_id: regiao.id,
            conversation_id: conversationId,
            pergunta_usuario: textoDoUsuario,
            resposta_ia: respostaDireta,
            parceiros_sugeridos: conversaAtual.parceiros_sugeridos || []
          });
        } catch {}
      };

      if (intencao === "horario") {
        const horario = parceiroAtual.horario_funcionamento ? String(parceiroAtual.horario_funcionamento) : "O parceiro não informou horário de funcionamento.";
        const respostaDireta = `Horário de funcionamento de ${parceiroAtual.nome}: ${horario}`;
        await registrar(respostaDireta);
        return response.status(200).json({
          reply: respostaDireta,
          interactionId: null,
          photoLinks: Array.isArray(parceiroAtual.fotos_parceiros) ? parceiroAtual.fotos_parceiros : [],
          conversationId
        });
      }

      if (intencao === "endereco") {
        const endereco = parceiroAtual.endereco ? String(parceiroAtual.endereco) : "Endereço não informado.";
        const respostaDireta = `Endereço de ${parceiroAtual.nome}: ${endereco}`;
        await registrar(respostaDireta);
        return response.status(200).json({
          reply: respostaDireta,
          interactionId: null,
          photoLinks: Array.isArray(parceiroAtual.fotos_parceiros) ? parceiroAtual.fotos_parceiros : [],
          conversationId
        });
      }

      if (intencao === "contato") {
        const contato = parceiroAtual.contato ? String(parceiroAtual.contato) : "Contato não informado.";
        const respostaDireta = `Contato de ${parceiroAtual.nome}: ${contato}`;
        await registrar(respostaDireta);
        return response.status(200).json({
          reply: respostaDireta,
          interactionId: null,
          photoLinks: Array.isArray(parceiroAtual.fotos_parceiros) ? parceiroAtual.fotos_parceiros : [],
          conversationId
        });
      }

      if (intencao === "fotos") {
        const possuiFotos = Array.isArray(parceiroAtual.fotos_parceiros) && parceiroAtual.fotos_parceiros.length > 0;
        const respostaDireta = possuiFotos ? `Aqui estão algumas fotos de ${parceiroAtual.nome}.` : `Não encontrei fotos de ${parceiroAtual.nome}.`;
        await registrar(respostaDireta);
        return response.status(200).json({
          reply: respostaDireta,
          interactionId: null,
          photoLinks: possuiFotos ? parceiroAtual.fotos_parceiros : [],
          conversationId
        });
      }

      if (intencao === "preco") {
        const faixaDePreco = parceiroAtual.faixa_preco ? String(parceiroAtual.faixa_preco) : "Faixa de preço não informada.";
        const respostaDireta = `Faixa de preço de ${parceiroAtual.nome}: ${faixaDePreco}`;
        await registrar(respostaDireta);
        return response.status(200).json({
          reply: respostaDireta,
          interactionId: null,
          photoLinks: Array.isArray(parceiroAtual.fotos_parceiros) ? parceiroAtual.fotos_parceiros : [],
          conversationId
        });
      }
    }

    // 8) Buscar itens (parceiros/dicas)
    logStep("INÍCIO - extração de palavras-chave");
    let termos = [];

    // Reforços baseados no perfil inferido
    const reforcosPorPerfil = [];
    if (analise?.palavrasChave?.length) for (const k of analise.palavrasChave) reforcosPorPerfil.push(String(k).toLowerCase());
    if (perfilUsuario.companhia === "casal" || perfilUsuario.vibe === "romantico") reforcosPorPerfil.push("romantico", "jantar", "vista", "pôr do sol", "vinho");
    if (perfilUsuario.vibe === "tranquilo") reforcosPorPerfil.push("tranquilo", "barco privativo", "praia calma", "silencioso");
    if (perfilUsuario.vibe === "agitado") reforcosPorPerfil.push("balada", "música ao vivo", "bar");
    if (perfilUsuario.vibe === "aventura") reforcosPorPerfil.push("trilha", "mergulho", "passeio de barco");
    if (perfilUsuario.orcamento === "baixo") reforcosPorPerfil.push("bom e barato", "popular");
    if (perfilUsuario.orcamento === "alto") reforcosPorPerfil.push("premium", "sofisticado", "menu degustação");
    termos = Array.from(new Set([...reforcosPorPerfil]));

    if (!DESABILITAR_GEMINI) {
      try {
        const promptKW = `
extraia até 3 palavras-chave de turismo da frase abaixo.
regras:
- responda apenas com as palavras separadas por vírgula.
- tudo em minúsculas, sem explicações.
- se não achar nada, responda "geral".
frase: "${textoDoUsuario}"
`.trim();

        const resultadoKW = await geminiGenerateWithFallback(promptKW);
        const textoKW = (await resultadoKW.response.text()).trim();
        const linhaKW = (textoKW.split("\n")[0] || "").replace(/["'“”‘’]/g, "");
        const baseKW = linhaKW.split(",").map((x) => x.trim().toLowerCase()).filter(Boolean);

        const set = new Set(termos);
        for (const p of baseKW) {
          if (p && p.length >= 3) set.add(p);
          if (p && p.endsWith("s") && p.slice(0, -1).length >= 3) set.add(p.slice(0, -1));
          if (p && !p.endsWith("s") && (p + "s").length >= 3) set.add(p + "s");
        }
        termos = Array.from(set);
        logStep("Palavras-chave extraídas", termos);
      } catch (e) {
        console.error("[KW Gemini] Falha ao extrair palavras-chave (segue sem filtro):", e);
      }
    } else {
      logStep("DISABLE_GEMINI=1 → pulando extração de palavras-chave");
    }

    // 9) Query de parceiros/dicas
    const cidadeIds = cidadeDetectada ? [cidadeDetectada.id] : (cidades || []).map((c) => c.id);

    let consulta = supabase
      .from("parceiros")
      .select("id, tipo, nome, categoria, descricao, beneficio_bepit, endereco, contato, tags, horario_funcionamento, faixa_preco, fotos_parceiros, cidade_id")
      .eq("ativo", true)
      .in("cidade_id", cidadeIds);

    if (termos.length > 0) {
      const partesOR = [];
      for (const t of termos) {
        const wildcard = `*${t}*`;
        partesOR.push(`nome.ilike.${wildcard}`);
        partesOR.push(`categoria.ilike.${wildcard}`);
      }
      consulta = consulta.or(partesOR.join(","));
    }

    let { data: itens, error: erroItens } = await consulta;
    if (erroItens) {
      console.error("[SUPABASE] Erro ao consultar parceiros/dicas (ilike):", erroItens);
      return response.status(500).json({ error: "Falha ao consultar parceiros/dicas." });
    }
    itens = Array.isArray(itens) ? itens : [];

    // OR em tags jsonb, evitando duplicatas por nome+categoria+endereco
    if (termos.length > 0) {
      for (const t of termos) {
        const { data: itensTag, error: erroTag } = await supabase
          .from("parceiros")
          .select("id, tipo, nome, categoria, descricao, beneficio_bepit, endereco, contato, tags, horario_funcionamento, faixa_preco, fotos_parceiros, cidade_id")
          .eq("ativo", true)
          .in("cidade_id", cidadeIds)
          .contains("tags", [t]);
        if (!erroTag && Array.isArray(itensTag)) {
          for (const p of itensTag) {
            const jaExiste = itens.some(
              (x) =>
                x.nome?.toLowerCase() === p.nome?.toLowerCase() &&
                (x.categoria || "").toLowerCase() === (p.categoria || "").toLowerCase() &&
                (x.endereco || "").toLowerCase() === (p.endereco || "").toLowerCase()
            );
            if (!jaExiste) itens.push(p);
          }
        }
      }
    }

    // 10) Atualizar conversa com foco e sugeridos
    const parceiroEmFoco = itens.length > 0 ? itens[0] : null;
    try {
      const { error: erroUpdConv } = await supabase
        .from("conversas")
        .update({ parceiro_em_foco: parceiroEmFoco, parceiros_sugeridos: itens })
        .eq("id", conversationId);
      if (erroUpdConv) throw erroUpdConv;
    } catch (e) {
      console.warn("[SUPABASE] Erro ao atualizar conversa (memória):", e);
      salvarConversaMem(conversationId, { parceiro_em_foco: parceiroEmFoco, parceiros_sugeridos: itens });
    }

    // 11) Montar contexto para IA
    const contextoDeItens =
      itens.length > 0
        ? itens.slice(0, 10).map((p) => {
            const etiqueta = p.tipo === "DICA" ? "[DICA]" : "[PARCEIRO]";
            const endereco = p.endereco ? String(p.endereco) : "—";
            const beneficio = p.beneficio_bepit ? ` | Benefício BEPIT: ${p.beneficio_bepit}` : "";
            return `${etiqueta} ${p.nome} — ${p.categoria || "—"} — ${endereco}${beneficio}`;
          }).join("\n")
        : "Nenhum parceiro ou dica encontrado.";

    const listaCidades = (cidades || []).map((c) => c.nome).join(", ");

    function montarRespostaFallback({ regiao, cidadeDetectada, itens, listaCidades }) {
      if (itens && itens.length > 0) {
        const top = itens.slice(0, 3).map((p, i) => {
          const benef = p.beneficio_bepit ? ` — Benefício BEPIT: ${p.beneficio_bepit}` : "";
          return `${i + 1}. ${p.nome} (${p.categoria || "categoria não informada"})${benef}`;
        }).join(" ");
        const foco = cidadeDetectada ? ` em ${cidadeDetectada.nome}` : "";
        return `Aqui vão algumas opções${foco}: ${top}. Para detalhes, responda com o **número** (ex.: 2) ou o **nome**. Posso também filtrar por cidade (${listaCidades}).`;
      }
      const foco = cidadeDetectada ? ` em ${cidadeDetectada.nome}` : "";
      return `Ainda não encontrei itens${foco}. Posso procurar por categoria (ex.: restaurante, passeio) ou filtrar por cidade (${listaCidades}).`;
    }

    // 12) Geração de resposta final (IA + fallback)
    logStep("INÍCIO - geração de resposta final");
    let textoIA = "";

    if (!DESABILITAR_GEMINI) {
      try {
        const promptFinal = `
Você é o BEPIT, concierge especialista e sincero da região ${regiao.nome}.

Regras:
1) Priorize itens encontrados (parceiros e dicas).
2) Use o perfil do usuário (abaixo) para refinar a recomendação (ex.: casal + romântico → jantar romântico, barco tranquilo).
3) Se houver cidade detectada, foque nela; senão, diga que posso filtrar por: ${listaCidades}.
4) Respostas curtas e diretas (2 a 4 frases). Cite benefícios BEPIT quando existirem.
5) Fale apenas sobre turismo e serviços desta região.
6) Sempre que listar 2+ opções, **incentive a seleção por número ou nome** explicitamente.

[Perfil do usuário]
companhia: ${perfilUsuario.companhia || "desconhecida"}
vibe: ${perfilUsuario.vibe || "desconhecida"}
orcamento: ${perfilUsuario.orcamento || "desconhecido"}

[Cidade detectada]
${cidadeDetectada ? cidadeDetectada.nome : "nenhuma"}

[Itens disponíveis (até 10)]
${contextoDeItens}

[Pergunta do usuário]
"${textoDoUsuario}"
`.trim();

        const respIA = await geminiGenerateWithFallback(promptFinal);
        textoIA = respIA.response.text();
        logStep("Resposta IA gerada");
      } catch (e) {
        console.error("[IA Gemini] Falha ao gerar resposta (usando fallback):", e);
        textoIA = montarRespostaFallback({ regiao, cidadeDetectada, itens, listaCidades });
      }
    } else {
      logStep("DISABLE_GEMINI=1 → usando fallback de resposta");
      textoIA = montarRespostaFallback({ regiao, cidadeDetectada, itens, listaCidades });
    }

    // 13) Métrica de view do foco
    try {
      if (parceiroEmFoco?.id) {
        const { data: registroView, error: errSelView } = await supabase
          .from("parceiro_views")
          .select("*")
          .eq("parceiro_id", parceiroEmFoco.id)
          .maybeSingle();
        if (errSelView) throw errSelView;

        if (registroView) {
          const { error: errUpdView } = await supabase
            .from("parceiro_views")
            .update({ views_total: (registroView.views_total || 0) + 1, last_view_at: new Date().toISOString() })
            .eq("parceiro_id", parceiroEmFoco.id);
          if (errUpdView) throw errUpdView;
        } else {
          const { error: errInsView } = await supabase
            .from("parceiro_views")
            .insert({ parceiro_id: parceiroEmFoco.id, views_total: 1, last_view_at: new Date().toISOString() });
          if (errInsView) throw errInsView;
        }

        await supabase.from("eventos_analytics").insert({
          regiao_id: regiao.id,
          cidade_id: parceiroEmFoco.cidade_id,
          parceiro_id: parceiroEmFoco.id,
          conversation_id: conversationId,
          tipo_evento: "partner_view",
          payload: { nome: parceiroEmFoco.nome }
        });
      }
    } catch (e) {
      console.error("[SUPABASE] Falha em parceiro_views/eventos_analytics (segue):", e);
    }

    // 14) Registrar interação
    let interactionId = null;
    try {
      const { data: novaInteracao, error: erroInter } = await supabase
        .from("interacoes")
        .insert({
          regiao_id: regiao.id,
          conversation_id: conversationId,
          pergunta_usuario: textoDoUsuario,
          resposta_ia: textoIA,
          parceiros_sugeridos: itens
        })
        .select("id")
        .single();
      if (erroInter) throw erroInter;
      interactionId = novaInteracao?.id || null;
    } catch (e) {
      console.error("[SUPABASE] Falha ao salvar interação (segue):", e);
    }

    // 15) Fotos para o cliente
    const fotosParaCliente =
      parceiroEmFoco && Array.isArray(parceiroEmFoco.fotos_parceiros)
        ? parceiroEmFoco.fotos_parceiros
        : itens.flatMap((p) => (Array.isArray(p.fotos_parceiros) ? p.fotos_parceiros : []));

    return response.status(200).json({
      reply: textoIA,
      interactionId,
      photoLinks: fotosParaCliente,
      conversationId
    });
  } catch (erro) {
    console.error("[/api/chat/:slugDaRegiao] Erro:", erro);
    return response.status(500).json({ error: "Erro interno no servidor do BEPIT." });
  }
});

// ============================================================================
// FEEDBACK
// ============================================================================
application.post("/api/feedback", async (request, response) => {
  try {
    const { interactionId, feedback } = request.body;

    if (!interactionId || typeof interactionId !== "string") {
      return response.status(400).json({ error: "O campo 'interactionId' é obrigatório e deve ser uma string (uuid)." });
    }
    if (!feedback || typeof feedback !== "string" || feedback.trim().length === 0) {
      return response.status(400).json({ error: "O campo 'feedback' é obrigatório e deve ser uma string não vazia." });
    }

    const { error: erroUpd } = await supabase
      .from("interacoes")
      .update({ feedback_usuario: feedback })
      .eq("id", interactionId);
    if (erroUpd) {
      console.error("[/api/feedback] Erro ao atualizar interação:", erroUpd);
      return response.status(500).json({ error: "Erro ao registrar feedback." });
    }

    try {
      await supabase.from("eventos_analytics").insert({
        tipo_evento: "feedback",
        payload: { interactionId, feedback }
      });
    } catch (e) {
      console.error("[/api/feedback] Falha ao gravar evento de analytics (segue):", e);
    }

    return response.status(200).json({ success: true, message: "Feedback registrado com sucesso." });
  } catch (erro) {
    console.error("[/api/feedback] Erro:", erro);
    return response.status(500).json({ error: "Erro ao registrar feedback." });
  }
});

// ============================================================================
// ADMIN (MVP)
// ============================================================================
application.post("/api/admin/login", async (req, res) => {
  try {
    const { username, password } = req.body || {};
    const userOk = username && username === process.env.ADMIN_USER;
    const passOk = password && password === process.env.ADMIN_PASS;

    if (!userOk || !passOk) return res.status(401).json({ error: "Credenciais inválidas" });

    return res.json({ ok: true, adminKey: process.env.ADMIN_API_KEY });
  } catch (e) {
    console.error("[/api/admin/login] erro:", e);
    return res.status(500).json({ error: "erro interno" });
  }
});

// CRIAR parceiro/dica
application.post("/api/admin/parceiros", exigirAdminKey, async (request, response) => {
  try {
    const body = request.body;
    const { regiaoSlug, cidadeSlug, ...restante } = body;

    const { data: regiao, error: eReg } = await supabase
      .from("regioes").select("id").eq("slug", regiaoSlug).single();
    if (eReg || !regiao) return response.status(400).json({ error: "regiaoSlug inválido." });

    const { data: cidade, error: eCid } = await supabase
      .from("cidades").select("id").eq("regiao_id", regiao.id).eq("slug", cidadeSlug).single();
    if (eCid || !cidade) return response.status(400).json({ error: "cidadeSlug inválido." });

    const novoRegistro = {
      cidade_id: cidade.id,
      tipo: restante.tipo || "PARCEIRO", // ou "DICA"
      nome: restante.nome,
      descricao: restante.descricao || null,
      categoria: restante.categoria || null,
      beneficio_bepit: restante.beneficio_bepit || null,
      endereco: restante.endereco || null,
      contato: restante.contato || null,
      tags: Array.isArray(restante.tags) ? restante.tags : null,
      horario_funcionamento: restante.horario_funcionamento || null,
      faixa_preco: restante.faixa_preco || null,
      fotos_parceiros: Array.isArray(restante.fotos_parceiros) ? restante.fotos_parceiros : (Array.isArray(restante.fotos) ? restante.fotos : null),
      ativo: restante.ativo !== false
    };

    const { data, error } = await supabase.from("parceiros").insert(novoRegistro).select("*").single();
    if (error) {
      console.error("[/api/admin/parceiros] insert erro:", error);
      return response.status(500).json({ error: "Erro ao criar parceiro/dica." });
    }

    return response.status(200).json({ ok: true, data });
  } catch (erro) {
    console.error("[/api/admin/parceiros] Erro:", erro);
    return response.status(500).json({ error: "Erro interno." });
  }
});

// LISTAR parceiros por região+cidade
application.get("/api/admin/parceiros/:regiaoSlug/:cidadeSlug", exigirAdminKey, async (request, response) => {
  try {
    const { regiaoSlug, cidadeSlug } = request.params;

    const { data: regiao, error: eReg } = await supabase.from("regioes").select("id").eq("slug", regiaoSlug).single();
    if (eReg || !regiao) return response.status(400).json({ error: "regiaoSlug inválido." });

    const { data: cidade, error: eCid } = await supabase
      .from("cidades").select("id").eq("regiao_id", regiao.id).eq("slug", cidadeSlug).single();
    if (eCid || !cidade) return response.status(400).json({ error: "cidadeSlug inválido." });

    const { data, error } = await supabase.from("parceiros").select("*").eq("cidade_id", cidade.id).order("nome");
    if (error) {
      console.error("[/api/admin/parceiros list] Erro:", error);
      return response.status(500).json({ error: "Erro ao listar parceiros/dicas." });
    }

    return response.status(200).json({ data });
  } catch (erro) {
    console.error("[/api/admin/parceiros list] Erro:", erro);
    return response.status(500).json({ error: "Erro interno." });
  }
});

// EDITAR parceiro por id
application.put("/api/admin/parceiros/:id", exigirAdminKey, async (req, res) => {
  try {
    const { id } = req.params;
    const body = req.body || {};

    // Apenas campos permitidos para edição
    const atualizacao = {
      nome: body.nome ?? null,
      categoria: body.categoria ?? null,
      descricao: body.descricao ?? null,
      beneficio_bepit: body.beneficio_bepit ?? null,
      endereco: body.endereco ?? null,
      contato: body.contato ?? null,
      tags: Array.isArray(body.tags) ? body.tags : null,
      horario_funcionamento: body.horario_funcionamento ?? null,
      faixa_preco: body.faixa_preco ?? null,
      fotos_parceiros: Array.isArray(body.fotos_parceiros)
        ? body.fotos_parceiros
        : (Array.isArray(body.fotos) ? body.fotos : null),
      ativo: body.ativo !== false
    };

    const { data, error } = await supabase.from("parceiros").update(atualizacao).eq("id", id).select("*").single();
    if (error) {
      console.error("[/api/admin/parceiros PUT] Erro:", error);
      return res.status(500).json({ error: "Erro ao atualizar parceiro." });
    }

    return res.json({ ok: true, data });
  } catch (e) {
    console.error("[/api/admin/parceiros PUT] erro:", e);
    return res.status(500).json({ error: "erro interno" });
  }
});

// ============================================================================
// ADMIN: Inclusões de REGIÕES e CIDADES
// ============================================================================
application.post("/api/admin/regioes", exigirAdminKey, async (req, res) => {
  try {
    const { nome, slug, ativo = true } = req.body || {};
    if (!nome || !slug) return res.status(400).json({ error: "nome e slug são obrigatórios" });

    const { data, error } = await supabase.from("regioes").insert({ nome, slug, ativo: Boolean(ativo) }).select("*").single();
    if (error) {
      console.error("[/api/admin/regioes] insert erro:", error);
      return res.status(500).json({ error: "Erro ao criar região." });
    }

    res.json({ ok: true, data });
  } catch (e) {
    console.error("[/api/admin/regioes] erro:", e);
    res.status(500).json({ error: "erro interno" });
  }
});

application.post("/api/admin/cidades", exigirAdminKey, async (req, res) => {
  try {
    const { regiaoSlug, nome, slug, ativo = true } = req.body || {};
    if (!regiaoSlug || !nome || !slug) return res.status(400).json({ error: "regiaoSlug, nome e slug são obrigatórios" });

    const { data: regiao, error: eReg } = await supabase.from("regioes").select("id").eq("slug", regiaoSlug).single();
    if (eReg || !regiao) return res.status(400).json({ error: "regiaoSlug inválido." });

    const { data, error } = await supabase
      .from("cidades")
      .insert({ regiao_id: regiao.id, nome, slug, ativo: Boolean(ativo) })
      .select("*")
      .single();
    if (error) {
      console.error("[/api/admin/cidades] insert erro:", error);
      return res.status(500).json({ error: "Erro ao criar cidade." });
    }

    res.json({ ok: true, data });
  } catch (e) {
    console.error("[/api/admin/cidades] erro:", e);
    res.status(500).json({ error: "erro interno" });
  }
});

// ============================================================================
// ADMIN: MÉTRICAS SIMPLES (contagens e top 5 parceiros por views)
// GET /api/admin/metrics/summary?regiaoSlug=regiao-dos-lagos[&cidadeSlug=cabo-frio]
// ============================================================================
application.get("/api/admin/metrics/summary", exigirAdminKey, async (req, res) => {
  try {
    const { regiaoSlug, cidadeSlug } = req.query;
    if (!regiaoSlug) return res.status(400).json({ error: "regiaoSlug é obrigatório" });

    // Carrega região
    const { data: regiao, error: eReg } = await supabase
      .from("regioes")
      .select("id, nome, slug")
      .eq("slug", regiaoSlug)
      .single();
    if (eReg || !regiao) return res.status(404).json({ error: "região não encontrada" });

    // Carrega cidades da região
    const { data: cidades, error: eCid } = await supabase
      .from("cidades")
      .select("id, nome, slug")
      .eq("regiao_id", regiao.id);
    if (eCid) return res.status(500).json({ error: "erro ao carregar cidades" });

    let cidade = null;
    let cidadeIds = (cidades || []).map((c) => c.id);
    if (cidadeSlug) {
      cidade = (cidades || []).find((c) => c.slug === cidadeSlug) || null;
      if (!cidade) return res.status(404).json({ error: "cidade não encontrada nesta região" });
      cidadeIds = [cidade.id];
    }

    // Total de parceiros ativos
    const { data: parceirosAtivos, error: eParc } = await supabase
      .from("parceiros")
      .select("id")
      .eq("ativo", true)
      .in("cidade_id", cidadeIds);
    if (eParc) return res.status(500).json({ error: "erro ao contar parceiros" });

    // Total de buscas_texto
    const { data: buscas, error: eBus } = await supabase
      .from("buscas_texto")
      .select("id, cidade_id, regiao_id")
      .eq("regiao_id", regiao.id);
    if (eBus) return res.status(500).json({ error: "erro ao contar buscas" });
    const totalBuscas = (buscas || []).filter((b) => (cidade ? b.cidade_id === cidade.id : true)).length;

    // Total de interações
    const { data: interacoes, error: eInt } = await supabase
      .from("interacoes")
      .select("id, regiao_id")
      .eq("regiao_id", regiao.id);
    if (eInt) return res.status(500).json({ error: "erro ao contar interações" });
    const totalInteracoes = (interacoes || []).length;

    // TOP 5 por views
    const { data: views, error: eViews } = await supabase
      .from("parceiro_views")
      .select("parceiro_id, views_total, last_view_at")
      .order("views_total", { ascending: false })
      .limit(50);
    if (eViews) return res.status(500).json({ error: "erro ao ler views" });

    const parceiroIds = Array.from(new Set((views || []).map((v) => v.parceiro_id)));
    const { data: parceirosInfo } = await supabase
      .from("parceiros")
      .select("id, nome, categoria, cidade_id")
      .in("id", parceiroIds);

    const partnersById = new Map((parceirosInfo || []).map((p) => [p.id, p]));
    const topFiltrado = (views || [])
      .filter((v) => {
        const info = partnersById.get(v.parceiro_id);
        if (!info) return false;
        return cidade ? info.cidade_id === cidade.id : cidadeIds.includes(info.cidade_id);
      })
      .slice(0, 5)
      .map((v) => {
        const info = partnersById.get(v.parceiro_id);
        return {
          parceiro_id: v.parceiro_id,
          nome: info?.nome || "—",
          categoria: info?.categoria || "—",
          views_total: v.views_total,
          last_view_at: v.last_view_at
        };
      });

    return res.json({
      regiao: { id: regiao.id, nome: regiao.nome, slug: regiao.slug },
      cidade: cidade ? { id: cidade.id, nome: cidade.nome, slug: cidade.slug } : null,
      total_parceiros_ativos: (parceirosAtivos || []).length,
      total_buscas: totalBuscas,
      total_interacoes: totalInteracoes,
      top5_parceiros_por_views: topFiltrado
    });
  } catch (e) {
    console.error("[/api/admin/metrics/summary] erro:", e);
    res.status(500).json({ error: "erro interno" });
  }
});

// ============================================================================
// ADMIN: LOGS / EVENTOS (auditoria simples)
// GET /api/admin/logs?tipo=search&regiaoSlug=...&cidadeSlug=...&parceiroId=...&conversationId=...&since=...&until=...&limit=50
// ============================================================================
application.get("/api/admin/logs", exigirAdminKey, async (req, res) => {
  try {
    const {
      tipo,
      regiaoSlug,
      cidadeSlug,
      parceiroId,
      conversationId,
      since,
      until,
      limit
    } = req.query;

    // Normaliza o limite (padrão 50, máximo 200)
    let lim = Number(limit || 50);
    if (!Number.isFinite(lim) || lim <= 0) lim = 50;
    if (lim > 200) lim = 200;

    // Resolve IDs a partir de slugs (se fornecidos)
    let regiaoId = null;
    let cidadeId = null;

    if (regiaoSlug) {
      const { data: regiao, error: eReg } = await supabase
        .from("regioes")
        .select("id, slug")
        .eq("slug", String(regiaoSlug))
        .single();
      if (eReg) {
        console.error("[/api/admin/logs] erro ao buscar região:", eReg);
        return res.status(500).json({ error: "erro ao buscar região" });
      }
      if (!regiao) return res.status(404).json({ error: "região não encontrada" });
      regiaoId = regiao.id;
    }

    if (cidadeSlug && regiaoId) {
      const { data: cidade, error: eCid } = await supabase
        .from("cidades")
        .select("id, slug, regiao_id")
        .eq("slug", String(cidadeSlug))
        .eq("regiao_id", regiaoId)
        .single();
      if (eCid) {
        console.error("[/api/admin/logs] erro ao buscar cidade:", eCid);
        return res.status(500).json({ error: "erro ao buscar cidade" });
      }
      if (!cidade) return res.status(404).json({ error: "cidade não encontrada nesta região" });
      cidadeId = cidade.id;
    }

    // Monta consulta
    let query = supabase
      .from("eventos_analytics")
      .select("id, created_at, regiao_id, cidade_id, parceiro_id, conversation_id, tipo_evento, payload")
      .order("created_at", { ascending: false })
      .limit(lim);

    if (tipo) query = query.eq("tipo_evento", String(tipo));
    if (regiaoId) query = query.eq("regiao_id", regiaoId);
    if (cidadeId) query = query.eq("cidade_id", cidadeId);
    if (parceiroId) query = query.eq("parceiro_id", String(parceiroId));
    if (conversationId) query = query.eq("conversation_id", String(conversationId));
    if (since) query = query.gte("created_at", String(since));
    if (until) query = query.lte("created_at", String(until));

    const { data, error } = await query;
    if (error) {
      console.error("[/api/admin/logs] erro supabase:", error);
      return res.status(500).json({ error: "erro ao consultar logs" });
    }

    return res.json({ data });
  } catch (e) {
    console.error("[/api/admin/logs] erro inesperado:", e);
    return res.status(500).json({ error: "erro interno" });
  }
});

// ------------------------ Iniciar servidor ------------------------
application.listen(servidorPorta, () => {
  console.log(`✅ BEPIT Nexus rodando em http://localhost:${servidorPorta}`);
>>>>>>> 0fa516fb
});<|MERGE_RESOLUTION|>--- conflicted
+++ resolved
@@ -1,4 +1,3 @@
-<<<<<<< HEAD
 // F:\uber-chat-mvp\backend-oficial\server\index.js
 // ============================================================================
 // BEPIT Nexus - Servidor (Express)
@@ -380,7 +379,7 @@
         error: "O campo 'message' é obrigatório e deve ser uma string não vazia."
       });
     }
-    textoDoUsuario = String(textoDoUsuario).trim();
+    const textoUserTrim = textoDoUsuario.trim();
 
     // -----------------------------------------------------------------------
     // 1) Região e cidades
@@ -404,10 +403,8 @@
       return response.status(500).json({ error: "Erro ao carregar cidades." });
     }
 
-    // -----------------------------------------------------------------------
-    // 2) Detecta cidade no texto + análise (corrige/infere perfil/kw)
-    // -----------------------------------------------------------------------
-    const textoMinusculo = textoDoUsuario.toLowerCase();
+    // 3) Cidade pelo texto
+    const textoMinusculo = textoUserTrim.toLowerCase();
     let cidadeDetectada = null;
     for (const c of cidades || []) {
       const nomeLower = String(c.nome).toLowerCase();
@@ -418,8 +415,8 @@
       }
     }
 
-    const analise = await analisarEntradaUsuario(textoDoUsuario, cidades);
-    if (!cidadeDetectada && analise?.cidadeSlugSugerida) {
+    const analise = await analisarEntradaUsuario(textoUserTrim, cidades);
+    if (!cidadeDetectada && analise.cidadeSlugSugerida) {
       const cand = (cidades || []).find((c) => c.slug === analise.cidadeSlugSugerida);
       if (cand) cidadeDetectada = cand;
     }
@@ -488,11 +485,45 @@
       console.error("[SUPABASE] Falha ao registrar métricas de busca (segue):", e);
     }
 
-    // -----------------------------------------------------------------------
-    // 6) Follow-ups diretos quando há foco (horário/endereço/contato/fotos/preço)
-    // -----------------------------------------------------------------------
-    const intencao = detectarIntencaoDeFollowUp(textoDoUsuario);
-    if (conversaAtual?.parceiro_em_foco && intencao !== "nenhuma") {
+    // 7) intenção
+    const intencao = detectarIntencaoDeFollowUp(textoUserTrim);
+
+    // 7.1 Seleção por número/nome quando já há sugeridos e a intenção é genérica
+    const candidatos = Array.isArray(conversaAtual.parceiros_sugeridos) ? conversaAtual.parceiros_sugeridos : [];
+    if (candidatos.length > 0 && intencao === "nenhuma") {
+      let escolhido = null;
+
+      const idx = extrairIndiceEscolhido(textoUserTrim);
+      if (idx !== null && idx >= 0 && idx < candidatos.length) {
+        escolhido = candidatos[idx];
+      }
+      if (!escolhido) {
+        escolhido = tentarAcharParceiroPorNomeOuCategoria(textoUserTrim, candidatos);
+      }
+
+      if (escolhido) {
+        try {
+          const { error: erroUpdConv } = await supabase
+            .from("conversas")
+            .update({ parceiro_em_foco: escolhido })
+            .eq("id", conversationId);
+          if (erroUpdConv) throw erroUpdConv;
+        } catch (e) {
+          console.warn("[SUPABASE] Não consegui salvar foco, guardando em memória:", e);
+          salvarConversaMem(conversationId, { parceiro_em_foco: escolhido });
+        }
+
+        return response.status(200).json({
+          reply: resumoDoParceiro(escolhido),
+          interactionId: null,
+          photoLinks: Array.isArray(escolhido.fotos_parceiros) ? escolhido.fotos_parceiros : [],
+          conversationId
+        });
+      }
+    }
+
+    // 7.2 Follow-ups diretos quando há foco
+    if (conversaAtual.parceiro_em_foco && intencao !== "nenhuma") {
       const parceiroAtual = conversaAtual.parceiro_em_foco;
 
       const registrar = async (respostaDireta) => {
@@ -574,49 +605,9 @@
       }
     }
 
-    // -----------------------------------------------------------------------
-    // 7) Permitir o usuário escolher um dos "parceiros_sugeridos" (por número/nome)
-    //    mesmo sem intenção de detalhe (troca/definição de foco)
-    // -----------------------------------------------------------------------
-    const candidatos = Array.isArray(conversaAtual?.parceiros_sugeridos)
-      ? conversaAtual.parceiros_sugeridos
-      : [];
-    if (candidatos.length > 0 && intencao === "nenhuma") {
-      let escolhido = null;
-
-      const idx = extrairIndiceEscolhido(textoDoUsuario);
-      if (idx !== null && idx >= 0 && idx < candidatos.length) {
-        escolhido = candidatos[idx];
-      }
-      if (!escolhido) {
-        escolhido = tentarAcharParceiroPorNomeOuCategoria(textoDoUsuario, candidatos);
-      }
-
-      if (escolhido) {
-        try {
-          const { error: erroUpdConv } = await supabase
-            .from("conversas")
-            .update({ parceiro_em_foco: escolhido })
-            .eq("id", conversationId);
-          if (erroUpdConv) throw erroUpdConv;
-        } catch (e) {
-          console.warn("[SUPABASE] Não consegui salvar foco, guardando em memória:", e);
-          salvarConversaMem(conversationId, { parceiro_em_foco: escolhido });
-        }
-
-        return response.status(200).json({
-          reply: resumoDoParceiro(escolhido),
-          interactionId: null,
-          photoLinks: Array.isArray(escolhido.fotos_parceiros) ? escolhido.fotos_parceiros : [],
-          conversationId
-        });
-      }
-    }
-
-    // -----------------------------------------------------------------------
-    // 8) Montagem de termos (perfil + IA) para buscar parceiros/dicas
-    // -----------------------------------------------------------------------
+    // 8) Palavras-chave e termos de reforço
     logStep("INÍCIO - extração de palavras-chave");
+    let termos = [];
     const reforcosPorPerfil = [];
     if (analise?.palavrasChave?.length) {
       for (const k of analise.palavrasChave) reforcosPorPerfil.push(String(k).toLowerCase());
@@ -641,11 +632,8 @@
     }
     let termos = Array.from(new Set(reforcosPorPerfil));
 
-    // Se quiser, você pode manter a extração extra via Gemini aqui.
-    // Se o Gemini cair, apenas seguimos com os "reforços".
     if (!DISABLE_GEMINI) {
       try {
-        const modeloKW = geminiClient.getGenerativeModel({ model: "gemini-1.5-flash" });
         const promptKW = `
 extraia até 3 palavras-chave de turismo da frase abaixo.
 regras:
@@ -654,6 +642,7 @@
 - se não achar nada, responda "geral".
 frase: "${textoDoUsuario}"
 `.trim();
+
         const resultadoKW = await modeloKW.generateContent(promptKW);
         const textoKW = (await resultadoKW.response.text()).trim();
         const linhaKW = (textoKW.split("\n")[0] || "").replace(/["'“”‘’]/g, "");
@@ -670,9 +659,7 @@
       }
     }
 
-    // -----------------------------------------------------------------------
-    // 9) Consulta partners/dicas (focus = cidade detectada; senão todas da região)
-    // -----------------------------------------------------------------------
+    // 9) Buscar itens locais (parceiros e dicas)
     const cidadeIds = cidadeDetectada ? [cidadeDetectada.id] : (cidades || []).map((c) => c.id);
 
     let consulta = supabase
@@ -698,7 +685,7 @@
     }
     itens = Array.isArray(itens) ? itens : [];
 
-    // OR via tags jsonb sem duplicar
+    // Incluir via tags jsonb (OR)
     if (termos.length > 0) {
       for (const t of termos) {
         const { data: itensTag, error: erroTag } = await supabase
@@ -735,9 +722,7 @@
       salvarConversaMem(conversationId, { parceiro_em_foco: parceiroEmFoco, parceiros_sugeridos: itens });
     }
 
-    // -----------------------------------------------------------------------
-    // 10) Monta contexto textual dos itens (até 10) para injetar no Gemini
-    // -----------------------------------------------------------------------
+    // 11) Montar contexto textual dos itens (para IA)
     const contextoDeItens =
       itens.length > 0
         ? itens.slice(0, 10).map((p) => {
@@ -750,77 +735,86 @@
 
     const listaCidades = (cidades || []).map((c) => c.nome).join(", ");
 
-    // -----------------------------------------------------------------------
-    // 11) Resposta IA consultiva:
-    //     - Se HÁ parceiros relevantes → Gemini usa o contexto e cita 2–3.
-    //     - Se NÃO HÁ parceiros → Gemini responde livremente (consultivo), SEM listar “default”.
-    // -----------------------------------------------------------------------
+    // Heurística simples para saudações: evita listar parceiros nessas mensagens
+    const ehSaudacaoOuSmalltalk = (() => {
+      const t = textoMinusculo;
+      const termos = ["olá", "ola", "oi", "bom dia", "boa tarde", "boa noite", "tudo bem", "e aí", "eaí"];
+      return termos.some((k) => t.includes(k));
+    })();
+
+    // 12) Geração de resposta natural (IA) + Apêndice de parceiros
     logStep("INÍCIO - geração de resposta final");
-    let textoIA = "";
-    const existeOfertaLocal = itens.length > 0;
-
-    const promptFinal = `
-Você é o **BEPIT**, concierge local, educado e SINCERO da região ${regiao.nome}.
-Regras IMPORTANTES:
-- Responda a pergunta do usuário de forma objetiva (2 a 5 frases).
-- **NUNCA** invente informação. Se não souber, diga que não tem certeza e sugira como confirmar.
-- Se houver itens locais (parceiros/dicas) no bloco [ITENS], priorize 2–3 que combinem com a pergunta e o perfil do usuário.
-- Se **não** houver itens locais relevantes, **responda consultivamente** (trajetos, tempos médios, dicas gerais, etc.) sem listar parceiros genéricos.
-- Sempre que listar 2+ opções, incentive o usuário a responder com **número** (ex.: 2) ou **nome** para detalhar.
-- Se fizer sentido, ofereça uma dica local curta (ex.: evitar trânsito, horários, cuidados em praia).
-- Se a pergunta for só cumprimento (“oi”, “bom dia”), convide a dizer o que busca e cite que posso filtrar por cidade (${listaCidades}).
-
-[Perfil do usuário]
-companhia: ${perfilUsuario.companhia || "desconhecida"}
-vibe: ${perfilUsuario.vibe || "desconhecida"}
-orcamento: ${perfilUsuario.orcamento || "desconhecido"}
-
-[Cidade detectada na pergunta]
-${cidadeDetectada ? cidadeDetectada.nome : "nenhuma"}
-
-[ITENS locais (até 10)]
-${contextoDeItens}
-
-[PERGUNTA]
-"${textoDoUsuario}"
-`.trim();
-
+    let respostaNatural = "";
+    let apendiceParceiros = "";
+
+    // a) Resposta natural sempre vem primeiro
     if (!DISABLE_GEMINI) {
       try {
         const modeloIA = geminiClient.getGenerativeModel({ model: "gemini-1.5-flash" });
-        const respIA = await modeloIA.generateContent(promptFinal);
-        textoIA = (respIA?.response?.text() || "").trim();
+        const promptNatural = `
+Você é o BEPIT, concierge local, educado e sincero da região ${regiao.nome}.
+Regras de resposta:
+- Responda de forma direta e útil à pergunta do usuário.
+- Se a pergunta for sobre distância, rotas, quando ir, tempo de visita, segurança, melhor época, etc., responda objetivamente.
+- Se for saudação ou conversa social, responda de forma breve e amigável, e convide a dizer o que procura.
+- Não invente fatos específicos sobre parceiros; dados locais detalhados virão em um bloco de sugestões depois (não invente).
+
+Contexto local:
+- Cidades disponíveis: ${nomesCidades}.
+- Cidade detectada nesta mensagem: ${cidadeDetectada ? cidadeDetectada.nome : "nenhuma"}.
+- Perfil do usuário (se conhecido): companhia=${perfilUsuario.companhia || "?"}, vibe=${perfilUsuario.vibe || "?"}, orçamento=${perfilUsuario.orcamento || "?"}.
+
+Pergunta do usuário:
+"${textoUserTrim}"
+
+Responda em 1 a 4 frases, em português do Brasil, sem listas numeradas nesta parte.
+`.trim();
+
+        const respIA = await modeloIA.generateContent(promptNatural);
+        respostaNatural = (respIA.response.text() || "").trim();
+        if (!respostaNatural) throw new Error("IA retornou vazio na parte natural.");
       } catch (e) {
-        console.error("[IA Gemini] Falha ao gerar resposta (usando fallback curto):", e);
-        // Fallback curto e honesto
-        if (existeOfertaLocal) {
-          const top = itens.slice(0, 3).map((p, i) => {
-            const benef = p.beneficio_bepit ? ` — Benefício BEPIT: ${p.beneficio_bepit}` : "";
-            return `${i + 1}. ${p.nome} (${p.categoria || "categoria não informada"})${benef}`;
-          }).join(" ");
-          const foco = cidadeDetectada ? ` em ${cidadeDetectada.nome}` : "";
-          textoIA = `Aqui vão algumas opções${foco}: ${top}. Para detalhes, responda com o **número** (ex.: 2) ou o **nome**. Posso filtrar por cidade (${listaCidades}).`;
+        console.error("[IA Gemini] Falha na resposta natural, usando fallback curto:", e);
+        // Fallback curto e neutro
+        if (ehSaudacaoOuSmalltalk) {
+          respostaNatural = "Olá! Posso te ajudar com **restaurantes**, **passeios**, **praias**, **hospedagem** e mais. O que você procura?";
+        } else if (cidadeDetectada) {
+          respostaNatural = `Posso te orientar sobre ${cidadeDetectada.nome}: onde comer, o que fazer e como se locomover. Diga o que você quer que eu detalhe.`;
         } else {
-          textoIA = "Posso te orientar sobre rotas, tempos médios e o que vale a pena na região. Se quiser, me diga o assunto (ex.: praias, passeios, restaurantes) e posso procurar opções locais confiáveis.";
+          respostaNatural = `Posso te guiar pela ${regiao.nome}. Diga se você busca restaurantes, passeios, praias ou hospedagem — e posso filtrar por cidade (${nomesCidades}).`;
         }
       }
     } else {
-      // Modo sem Gemini: mantém o comportamento mais útil possível
-      if (existeOfertaLocal) {
-        const top = itens.slice(0, 3).map((p, i) => {
-          const benef = p.beneficio_bepit ? ` — Benefício BEPIT: ${p.beneficio_bepit}` : "";
-          return `${i + 1}. ${p.nome} (${p.categoria || "categoria não informada"})${benef}`;
-        }).join(" ");
-        const foco = cidadeDetectada ? ` em ${cidadeDetectada.nome}` : "";
-        textoIA = `Aqui vão algumas opções${foco}: ${top}. Para detalhes, responda com o **número** (ex.: 2) ou o **nome**. Posso filtrar por cidade (${listaCidades}).`;
+      // Gemini desativado: fallback natural
+      if (ehSaudacaoOuSmalltalk) {
+        respostaNatural = "Olá! Posso te ajudar com **restaurantes**, **passeios**, **praias**, **hospedagem** e mais. O que você procura?";
+      } else if (cidadeDetectada) {
+        respostaNatural = `Posso te orientar sobre ${cidadeDetectada.nome}: onde comer, o que fazer e como se locomover. Diga o que você quer que eu detalhe.`;
       } else {
-        textoIA = "Posso te orientar sobre rotas, tempos médios e o que vale a pena na região. Se quiser, me diga o assunto (ex.: praias, passeios, restaurantes) e posso procurar opções locais confiáveis.";
-      }
-    }
-
-    // -----------------------------------------------------------------------
-    // 12) Métrica de view do foco (se houver)
-    // -----------------------------------------------------------------------
+        respostaNatural = `Posso te guiar pela ${regiao.nome}. Diga se você busca restaurantes, passeios, praias ou hospedagem — e posso filtrar por cidade (${nomesCidades}).`;
+      }
+    }
+
+    // b) Apêndice “Sugestões locais” (somente se não for pura saudação ou se usuário pediu algo turístico)
+    if (itens.length > 0 && (!ehSaudacaoOuSmalltalk || termos.length > 0)) {
+      const top = itens.slice(0, 3).map((p, i) => {
+        const benef = p.beneficio_bepit ? ` — Benefício BEPIT: ${p.beneficio_bepit}` : "";
+        const cat = p.categoria || "categoria não informada";
+        return `${i + 1}. ${p.nome} (${cat})${benef}`;
+      }).join("\n");
+      apendiceParceiros =
+        `\n\n**Sugestões locais**\n${top}\n\n` +
+        `Se quiser, responda com o **número** (ex.: 2) ou o **nome** (ex.: "a churrascaria"). ` +
+        `Também posso filtrar por cidade (${nomesCidades}).`;
+    } else if (itens.length === 0 && !ehSaudacaoOuSmalltalk) {
+      apendiceParceiros =
+        `\n\n_Não encontrei parceiros dessa categoria agora._ ` +
+        `Posso sugerir opções gerais da região, e quando houver oportunidade trago parceiros confiáveis com benefício BEPIT.`;
+    }
+
+    const respostaFinal = `${respostaNatural}${apendiceParceiros}`.trim();
+
+    // 13) Métrica de view do foco
     try {
       if (parceiroEmFoco?.id) {
         const { data: registroView, error: errSelView } = await supabase
@@ -885,9 +879,7 @@
       console.error("[SUPABASE] Falha ao salvar interação (segue):", e);
     }
 
-    // -----------------------------------------------------------------------
-    // 14) Fotos (foco ou lista) para o cliente
-    // -----------------------------------------------------------------------
+    // 15) Fotos p/ cliente
     const fotosParaCliente =
       parceiroEmFoco && Array.isArray(parceiroEmFoco.fotos_parceiros)
         ? parceiroEmFoco.fotos_parceiros
@@ -1304,1241 +1296,4 @@
 // ------------------------ Iniciar servidor ------------------------
 application.listen(servidorPorta, () => {
   console.log(`✅ BEPIT Nexus rodando em http://localhost:${servidorPorta}`);
-=======
-// F:\uber-chat-mvp\backend-oficial\server\index.js
-// ============================================================================
-// BEPIT Nexus - Servidor (Express)
-// - Carrega .env antes de qualquer import que use process.env
-// - Suporta conversa com contexto (conversationId) e follow-ups diretos
-// - Organização por REGIÃO → CIDADES → PARCEIROS/DICAS (tabela "parceiros" com campo "tipo")
-// - Métricas básicas e proteção contra erros
-// - Entende follow-ups por número ("3") e por nome/categoria (fuzzy match)
-// - Gemini com fallback automático de modelos (sem precisar desabilitar IA)
-// ============================================================================
-
-import "dotenv/config";
-
-import express from "express";
-import cors from "cors";
-import { randomUUID } from "crypto";
-import { GoogleGenerativeAI } from "@google/generative-ai";
-import { supabase } from "../lib/supabaseClient.js";
-
-// ============================== CONFIG BÁSICA ===============================
-const application = express();
-const servidorPorta = process.env.PORT || 3002;
-
-// --------------------------------- CORS ------------------------------------
-const permitirOrigem = (origin) => {
-  if (!origin) return true; // permite Postman/cURL sem Origin
-
-  try {
-    const url = new URL(origin);
-    const host = url.host; // ex.: bepitnexus.netlify.app ou abc--bepitnexus.netlify.app
-
-    // localhost (qualquer porta)
-    if (url.hostname === "localhost") return true;
-
-    // domínio principal no Netlify
-    if (host === "bepitnexus.netlify.app") return true;
-
-    // qualquer preview/branch do Netlify (*.netlify.app)
-    if (host.endsWith(".netlify.app")) return true;
-
-    return false;
-  } catch {
-    return false;
-  }
-};
-
-application.use(
-  cors({
-    origin: (origin, cb) =>
-      permitirOrigem(origin) ? cb(null, true) : cb(new Error("CORS bloqueado para essa origem.")),
-    credentials: true
-  })
-);
-
-// OPTIONS preflight
-application.options("*", cors());
-
-// Body parser JSON
-application.use(express.json());
-
-// ------------------------------- GEMINI -------------------------------------
-// Mantemos a IA sempre ativa, com fallback automático de modelo.
-const geminiClient = new GoogleGenerativeAI(process.env.GEMINI_API_KEY);
-
-// Opcional: você pode definir GEMINI_MODEL no .env (ex.: gemini-1.5-flash-latest)
-const GEMINI_MODEL_ENV = (process.env.GEMINI_MODEL || "").trim();
-
-// Ordem de tentativa (da esquerda p/ direita) — a primeira que funcionar será memorizada
-const GEMINI_CANDIDATES = [
-  GEMINI_MODEL_ENV || null,
-  "gemini-1.5-flash-latest",
-  "gemini-1.5-flash",
-  "gemini-1.5-pro",
-  "gemini-pro"
-].filter(Boolean);
-
-// Cache do primeiro modelo que funcionou
-let GEMINI_MODEL_RESOLVED = null;
-
-/**
- * Gera conteúdo na Gemini tentando modelos em fallback até um funcionar.
- * Memoriza o modelo vencedor em GEMINI_MODEL_RESOLVED para chamadas futuras.
- */
-async function geminiGenerateWithFallback(promptText) {
-  const listaTentativas = GEMINI_MODEL_RESOLVED ? [GEMINI_MODEL_RESOLVED] : GEMINI_CANDIDATES;
-  let ultimoErro = null;
-
-  for (const nomeModelo of listaTentativas) {
-    try {
-      const modelo = geminiClient.getGenerativeModel({ model: nomeModelo });
-      const resposta = await modelo.generateContent(promptText);
-      GEMINI_MODEL_RESOLVED = nomeModelo; // memoriza
-      logStep(`[GEMINI] usando modelo: ${nomeModelo}`);
-      return resposta;
-    } catch (e) {
-      ultimoErro = e;
-      const mensagem = String(e?.message || e);
-      const codigo = e?.status || e?.code || "";
-      const deveTentarProximo =
-        codigo === 404 ||
-        codigo === 403 ||
-        /not\sfound/i.test(mensagem) ||
-        /not\ssupported/i.test(mensagem) ||
-        /permission/i.test(mensagem);
-
-      console.warn(`[GEMINI] falha no modelo ${nomeModelo} (${codigo}): ${mensagem}`);
-      if (!deveTentarProximo && GEMINI_MODEL_RESOLVED) {
-        // Se um modelo que já funcionou anteriormente falhar de forma inesperada, paramos aqui
-        break;
-      }
-      // Caso contrário, seguimos para o próximo modelo
-    }
-  }
-
-  throw ultimoErro || new Error("Falha ao gerar conteúdo na Gemini (todas as tentativas).");
-}
-
-// ===== DEBUG/SAFE MODE =====
-// Mantemos a flag, mas NÃO a ativamos no .env (a IA continua ligada)
-const DESABILITAR_GEMINI = process.env.DISABLE_GEMINI === "1";
-
-// ------------------------------ HELPERS -------------------------------------
-function logStep(rotulo, extra = null) {
-  const tempo = new Date().toISOString();
-  if (extra !== null && extra !== undefined) {
-    console.log(`[${tempo}] [DEBUG] ${rotulo}`, extra);
-  } else {
-    console.log(`[${tempo}] [DEBUG] ${rotulo}`);
-  }
-}
-
-function slugify(texto) {
-  return String(texto || "")
-    .normalize("NFD").replace(/[\u0300-\u036f]/g, "")
-    .toLowerCase().replace(/[^a-z0-9]+/g, "-")
-    .replace(/(^-|-$)+/g, "");
-}
-
-// ============================================================================
-// MIDDLEWARE: protege rotas de admin com chave no header X-Admin-Key
-// ============================================================================
-function exigirAdminKey(req, res, next) {
-  const header = req.headers["x-admin-key"];
-  if (!header || header !== process.env.ADMIN_API_KEY) {
-    return res.status(401).json({ error: "admin key inválida ou ausente" });
-  }
-  next();
-}
-
-// ============================================================================
-// MEMÓRIA DE CONVERSA (fallback se Supabase falhar em algum ponto do fluxo)
-// ============================================================================
-const memoriaConversas = new Map(); // conversationId -> { parceiro_em_foco, parceiros_sugeridos }
-
-function carregarConversaMem(conversationId) {
-  return memoriaConversas.get(conversationId) || { parceiro_em_foco: null, parceiros_sugeridos: [] };
-}
-
-function salvarConversaMem(conversationId, payload) {
-  const atual = carregarConversaMem(conversationId);
-  memoriaConversas.set(conversationId, {
-    parceiro_em_foco: payload.parceiro_em_foco ?? atual.parceiro_em_foco,
-    parceiros_sugeridos: Array.isArray(payload.parceiros_sugeridos) ? payload.parceiros_sugeridos : atual.parceiros_sugeridos
-  });
-}
-
-// ============================================================================
-// INTENÇÕES, SELEÇÃO E FUZZY MATCH
-// ============================================================================
-function detectarIntencaoDeFollowUp(textoDoUsuario) {
-  const t = String(textoDoUsuario || "").toLowerCase();
-
-  const mapa = [
-    { intencao: "horario", padroes: ["horário", "horario", "hora", "abre", "fecha", "funciona", "funcionamento", "que horas"] },
-    { intencao: "endereco", padroes: ["onde fica", "endereço", "endereco", "localização", "localizacao", "como chegar", "fica onde"] },
-    { intencao: "contato", padroes: ["contato", "telefone", "whatsapp", "whats", "ligar"] },
-    { intencao: "fotos", padroes: ["foto", "fotos", "imagem", "imagens", "galeria"] },
-    { intencao: "preco", padroes: ["preço", "preco", "faixa de preço", "faixa de preco", "caro", "barato", "valor", "quanto custa"] }
-  ];
-
-  for (const item of mapa) {
-    for (const termo of item.padroes) if (t.includes(termo)) return item.intencao;
-  }
-  return "nenhuma";
-}
-
-// índice por número/palavra → 0-based
-const mapaOrdinal = new Map([
-  ["1", 0], ["um", 0], ["uma", 0], ["primeiro", 0], ["1º", 0], ["1o", 0], ["opcao 1", 0], ["opção 1", 0],
-  ["2", 1], ["dois", 1], ["duas", 1], ["segundo", 1], ["2º", 1], ["2o", 1], ["opcao 2", 1], ["opção 2", 1],
-  ["3", 2], ["tres", 2], ["três", 2], ["terceiro", 2], ["3º", 2], ["3o", 2], ["opcao 3", 2], ["opção 3", 2],
-  ["4", 3], ["quatro", 3], ["quarto", 3], ["4º", 3], ["4o", 3],
-  ["5", 4], ["cinco", 4], ["quinto", 4], ["5º", 4], ["5o", 4]
-]);
-
-function extrairIndiceEscolhido(texto) {
-  const t = String(texto || "").toLowerCase().trim();
-  const m1 = t.match(/(op[cç][aã]o|opcao|opção|n[uú]mero|numero|n[ºo]|#)\s*(\d{1,2})/i);
-  if (m1 && m1[2]) {
-    const idx = parseInt(m1[2], 10) - 1;
-    if (idx >= 0) return idx;
-  }
-  const m2 = t.match(/(^|\s)(\d{1,2})(\s|$)/);
-  if (m2 && m2[2]) {
-    const idx = parseInt(m2[2], 10) - 1;
-    if (idx >= 0) return idx;
-  }
-  for (const [chave, idx] of mapaOrdinal.entries()) if (t.includes(chave)) return idx;
-  return null;
-}
-
-function normalizar(s) {
-  return String(s || "")
-    .normalize("NFD").replace(/[\u0300-\u036f]/g, "")
-    .toLowerCase().trim();
-}
-
-// Dice coefficient (bigrams) para fuzzy matching simples
-function bigrams(str) {
-  const s = normalizar(str);
-  const grams = [];
-  for (let i = 0; i < s.length - 1; i++) grams.push(s.slice(i, i + 2));
-  return grams;
-}
-function diceSimilarity(a, b) {
-  const A = bigrams(a); const B = bigrams(b);
-  if (A.length === 0 || B.length === 0) return 0;
-  let inter = 0;
-  const freq = new Map();
-  for (const g of A) freq.set(g, (freq.get(g) || 0) + 1);
-  for (const g of B) { const v = freq.get(g) || 0; if (v > 0) { inter += 1; freq.set(g, v - 1); } }
-  return (2 * inter) / (A.length + B.length);
-}
-
-function tentarAcharParceiroPorNomeOuCategoria(texto, lista) {
-  const t = normalizar(texto);
-  if (!t) return null;
-
-  const sinonimos = ["churrascaria", "pizzaria", "praia", "restaurante", "bar", "balada", "trilha", "mergulho"];
-
-  // 1) Contém nome diretamente
-  for (const p of lista || []) {
-    const nome = normalizar(p.nome);
-    if (t.includes(nome) || nome.includes(t)) return p;
-  }
-
-  // 2) Categoria direta ou por sinônimo
-  for (const p of lista || []) {
-    const cat = normalizar(p.categoria || "");
-    if (!cat) continue;
-    if (t.includes(cat) || cat.includes(t)) return p;
-    for (const s of sinonimos) if (t.includes(s) && (cat.includes(s) || s.includes(cat))) return p;
-  }
-
-  // 3) Fuzzy por similaridade com nome e categoria
-  let melhor = null;
-  let melhorScore = 0;
-  for (const p of lista || []) {
-    const nome = normalizar(p.nome);
-    const cat = normalizar(p.categoria || "");
-    const score = Math.max(diceSimilarity(t, nome), diceSimilarity(t, cat));
-    if (score > melhorScore) {
-      melhorScore = score;
-      melhor = p;
-    }
-  }
-  // Threshold conservador para pegar “churascaria” ~ “churrascaria”
-  return melhorScore >= 0.45 ? melhor : null;
-}
-
-function resumoDoParceiro(parceiro) {
-  if (!parceiro) return "Não encontrei esse parceiro.";
-  const nom = parceiro.nome || "—";
-  const cat = parceiro.categoria || "categoria não informada";
-  const benef = parceiro.beneficio_bepit ? ` — Benefício BEPIT: ${parceiro.beneficio_bepit}` : "";
-  const preco = parceiro.faixa_preco ? ` — Faixa de preço: ${parceiro.faixa_preco}` : "";
-  return `Sobre **${nom}** (${cat})${benef}${preco}. Quer **endereço**, **horário**, **contato/WhatsApp**, **faixa de preço** ou **fotos**?`;
-}
-
-// ============================================================================
-// HEALTH
-// ============================================================================
-application.get("/health", (req, res) => {
-  res.status(200).json({ ok: true, message: "Servidor BEPIT Nexus online", port: String(servidorPorta) });
-});
-
-// ============================================================================
-// ROTA DE LISTA DE PARCEIROS (diagnóstico rápido)
-// ============================================================================
-application.get("/api/parceiros", async (req, res) => {
-  try {
-    const { data, error } = await supabase
-      .from("parceiros")
-      .select("id, nome, categoria")
-      .eq("ativo", true)
-      .limit(20);
-    if (error) throw error;
-    res.json({ parceiros: data });
-  } catch (err) {
-    console.error("Erro Supabase:", err);
-    res.status(500).json({ error: "Erro ao buscar parceiros" });
-  }
-});
-
-// ============================================================================
-// ANALISAR ENTRADA (IA ou fallback simples)
-// ============================================================================
-async function analisarEntradaUsuario(texto, cidades) {
-  if (DESABILITAR_GEMINI) {
-    const lower = String(texto || "").toLowerCase();
-    const cidadeSlug =
-      (cidades || []).find(
-        (c) => lower.includes(String(c.nome).toLowerCase()) || lower.includes(String(c.slug).toLowerCase())
-      )?.slug || null;
-    return { corrigido: texto, companhia: null, vibe: null, orcamento: null, cidadeSlugSugerida: cidadeSlug, palavrasChave: [] };
-  }
-
-  try {
-    const listaCidades = (cidades || []).map((c) => ({ nome: c.nome, slug: c.slug }));
-
-    const prompt = `
-Você é um analisador de linguagem natural para turismo no Brasil.
-Tarefas:
-1) Corrija apenas erros claros de digitação mantendo a intenção original.
-2) Inferir (se possível) o perfil do usuário:
-   - companhia: "casal" | "familia" | "amigos" | "sozinho" | null
-   - vibe: "romantico" | "tranquilo" | "agitado" | "aventura" | null
-   - orcamento: "baixo" | "medio" | "alto" | null
-3) Sugerir cidade (se houver) com base nestas opções (use o slug exato ou null):
-   ${JSON.stringify(listaCidades)}
-4) Gerar até 5 palavras_chave (minúsculas, simples).
-
-Responda APENAS JSON, sem comentários, nesse formato:
-{
-  "corrigido": "...",
-  "companhia": "...",
-  "vibe": "...",
-  "orcamento": "...",
-  "cidadeSlugSugerida": "...",
-  "palavrasChave": ["...","..."]
-}
-
-Frase original: "${texto}"
-`.trim();
-
-    const resp = await geminiGenerateWithFallback(prompt);
-    let out = (await resp.response.text()).trim();
-    out = out.replace(/```json|```/g, "");
-    const parsed = JSON.parse(out);
-
-    return {
-      corrigido: parsed.corrigido ?? texto,
-      companhia: parsed.companhia ?? null,
-      vibe: parsed.vibe ?? null,
-      orcamento: parsed.orcamento ?? null,
-      cidadeSlugSugerida: parsed.cidadeSlugSugerida ?? null,
-      palavrasChave: Array.isArray(parsed.palavrasChave) ? parsed.palavrasChave : []
-    };
-  } catch (e) {
-    console.error("[IA Gemini] analisarEntradaUsuario falhou:", e);
-    return { corrigido: texto, companhia: null, vibe: null, orcamento: null, cidadeSlugSugerida: null, palavrasChave: [] };
-  }
-}
-
-// ============================================================================
-// CHAT
-// ============================================================================
-application.post("/api/chat/:slugDaRegiao", async (request, response) => {
-  console.log("\n--- NOVA INTERAÇÃO ---");
-  try {
-    const { slugDaRegiao } = request.params;
-    let { message: textoDoUsuario, conversationId } = request.body;
-
-    if (!textoDoUsuario || typeof textoDoUsuario !== "string" || !textoDoUsuario.trim()) {
-      return response.status(400).json({ error: "O campo 'message' é obrigatório e deve ser uma string não vazia." });
-    }
-
-    // 1) Região
-    const { data: regiao, error: erroRegiao } = await supabase
-      .from("regioes")
-      .select("id, nome, slug")
-      .eq("slug", slugDaRegiao)
-      .single();
-    if (erroRegiao || !regiao) {
-      console.error("[SUPABASE] Erro ao carregar região:", erroRegiao);
-      return response.status(404).json({ error: `Região com apelido (slug) '${slugDaRegiao}' não encontrada.` });
-    }
-
-    // 2) Cidades
-    const { data: cidades, error: erroCidades } = await supabase
-      .from("cidades")
-      .select("id, nome, slug")
-      .eq("regiao_id", regiao.id);
-    if (erroCidades) {
-      console.error("[SUPABASE] Erro ao carregar cidades:", erroCidades);
-      return response.status(500).json({ error: "Erro ao carregar cidades." });
-    }
-
-    // 3) Cidade pelo texto
-    const textoMinusculo = textoDoUsuario.toLowerCase();
-    let cidadeDetectada = null;
-    for (const c of cidades || []) {
-      if (textoMinusculo.includes(String(c.nome).toLowerCase()) || textoMinusculo.includes(String(c.slug).toLowerCase())) {
-        cidadeDetectada = c; break;
-      }
-    }
-
-    const analise = await analisarEntradaUsuario(textoDoUsuario, cidades);
-    if (!cidadeDetectada && analise.cidadeSlugSugerida) {
-      const cand = (cidades || []).find((c) => c.slug === analise.cidadeSlugSugerida);
-      if (cand) cidadeDetectada = cand;
-    }
-
-    const perfilUsuario = {
-      companhia: analise.companhia,
-      vibe: analise.vibe,
-      orcamento: analise.orcamento
-    };
-
-    // 4) conversationId
-    if (!conversationId || typeof conversationId !== "string" || !conversationId.trim()) {
-      conversationId = randomUUID();
-      try {
-        const { error: erroCriarConversa } = await supabase.from("conversas").insert({
-          id: conversationId,
-          regiao_id: regiao.id,
-          parceiro_em_foco: null,
-          parceiros_sugeridos: [],
-          ultima_pergunta_usuario: null,
-          ultima_resposta_ia: null
-        });
-        if (erroCriarConversa) throw erroCriarConversa;
-      } catch (e) {
-        console.error("[SUPABASE] Erro ao criar conversa (fallback memória):", e);
-        salvarConversaMem(conversationId, { parceiro_em_foco: null, parceiros_sugeridos: [] });
-      }
-    }
-
-    // 5) carregar conversa
-    let conversaAtual = null;
-    try {
-      const { data: c, error: erroConversa } = await supabase
-        .from("conversas")
-        .select("id, parceiro_em_foco, parceiros_sugeridos")
-        .eq("id", conversationId)
-        .single();
-      if (erroConversa) throw erroConversa;
-      conversaAtual = c;
-    } catch (e) {
-      console.warn("[SUPABASE] Falha ao carregar conversa, usando memória:", e);
-      conversaAtual = carregarConversaMem(conversationId);
-    }
-
-    // 6) analytics (best-effort)
-    try {
-      await supabase.from("buscas_texto").insert({
-        regiao_id: regiao.id,
-        cidade_id: cidadeDetectada?.id || null,
-        texto: textoDoUsuario
-      });
-      await supabase.from("eventos_analytics").insert({
-        regiao_id: regiao.id,
-        cidade_id: cidadeDetectada?.id || null,
-        conversation_id: conversationId,
-        tipo_evento: "search",
-        payload: { q: textoDoUsuario }
-      });
-    } catch (e) {
-      console.error("[SUPABASE] Falha ao registrar métricas de busca (segue):", e);
-    }
-
-    // 7) intenção
-    const intencao = detectarIntencaoDeFollowUp(textoDoUsuario);
-
-    // 7.1 Permitir troca/definição de foco por número ou nome (mesmo com foco já definido),
-    // desde que a intenção não seja de detalhe direto (horário/endereço/contato/fotos/preço)
-    const candidatos = Array.isArray(conversaAtual.parceiros_sugeridos) ? conversaAtual.parceiros_sugeridos : [];
-    if (candidatos.length > 0 && intencao === "nenhuma") {
-      let escolhido = null;
-
-      const idx = extrairIndiceEscolhido(textoDoUsuario);
-      if (idx !== null && idx >= 0 && idx < candidatos.length) {
-        escolhido = candidatos[idx];
-      }
-      if (!escolhido) {
-        escolhido = tentarAcharParceiroPorNomeOuCategoria(textoDoUsuario, candidatos);
-      }
-
-      if (escolhido) {
-        // Atualiza conversa com novo foco
-        try {
-          const { error: erroUpdConv } = await supabase
-            .from("conversas")
-            .update({ parceiro_em_foco: escolhido })
-            .eq("id", conversationId);
-          if (erroUpdConv) throw erroUpdConv;
-        } catch (e) {
-          console.warn("[SUPABASE] Não consegui salvar foco, guardando em memória:", e);
-          salvarConversaMem(conversationId, { parceiro_em_foco: escolhido });
-        }
-
-        return response.status(200).json({
-          reply: resumoDoParceiro(escolhido),
-          interactionId: null,
-          photoLinks: Array.isArray(escolhido.fotos_parceiros) ? escolhido.fotos_parceiros : [],
-          conversationId
-        });
-      }
-    }
-
-    // 7.2 Follow-ups diretos quando há foco
-    if (conversaAtual.parceiro_em_foco && intencao !== "nenhuma") {
-      const parceiroAtual = conversaAtual.parceiro_em_foco;
-
-      const registrar = async (respostaDireta) => {
-        try {
-          await supabase.from("interacoes").insert({
-            regiao_id: regiao.id,
-            conversation_id: conversationId,
-            pergunta_usuario: textoDoUsuario,
-            resposta_ia: respostaDireta,
-            parceiros_sugeridos: conversaAtual.parceiros_sugeridos || []
-          });
-        } catch {}
-      };
-
-      if (intencao === "horario") {
-        const horario = parceiroAtual.horario_funcionamento ? String(parceiroAtual.horario_funcionamento) : "O parceiro não informou horário de funcionamento.";
-        const respostaDireta = `Horário de funcionamento de ${parceiroAtual.nome}: ${horario}`;
-        await registrar(respostaDireta);
-        return response.status(200).json({
-          reply: respostaDireta,
-          interactionId: null,
-          photoLinks: Array.isArray(parceiroAtual.fotos_parceiros) ? parceiroAtual.fotos_parceiros : [],
-          conversationId
-        });
-      }
-
-      if (intencao === "endereco") {
-        const endereco = parceiroAtual.endereco ? String(parceiroAtual.endereco) : "Endereço não informado.";
-        const respostaDireta = `Endereço de ${parceiroAtual.nome}: ${endereco}`;
-        await registrar(respostaDireta);
-        return response.status(200).json({
-          reply: respostaDireta,
-          interactionId: null,
-          photoLinks: Array.isArray(parceiroAtual.fotos_parceiros) ? parceiroAtual.fotos_parceiros : [],
-          conversationId
-        });
-      }
-
-      if (intencao === "contato") {
-        const contato = parceiroAtual.contato ? String(parceiroAtual.contato) : "Contato não informado.";
-        const respostaDireta = `Contato de ${parceiroAtual.nome}: ${contato}`;
-        await registrar(respostaDireta);
-        return response.status(200).json({
-          reply: respostaDireta,
-          interactionId: null,
-          photoLinks: Array.isArray(parceiroAtual.fotos_parceiros) ? parceiroAtual.fotos_parceiros : [],
-          conversationId
-        });
-      }
-
-      if (intencao === "fotos") {
-        const possuiFotos = Array.isArray(parceiroAtual.fotos_parceiros) && parceiroAtual.fotos_parceiros.length > 0;
-        const respostaDireta = possuiFotos ? `Aqui estão algumas fotos de ${parceiroAtual.nome}.` : `Não encontrei fotos de ${parceiroAtual.nome}.`;
-        await registrar(respostaDireta);
-        return response.status(200).json({
-          reply: respostaDireta,
-          interactionId: null,
-          photoLinks: possuiFotos ? parceiroAtual.fotos_parceiros : [],
-          conversationId
-        });
-      }
-
-      if (intencao === "preco") {
-        const faixaDePreco = parceiroAtual.faixa_preco ? String(parceiroAtual.faixa_preco) : "Faixa de preço não informada.";
-        const respostaDireta = `Faixa de preço de ${parceiroAtual.nome}: ${faixaDePreco}`;
-        await registrar(respostaDireta);
-        return response.status(200).json({
-          reply: respostaDireta,
-          interactionId: null,
-          photoLinks: Array.isArray(parceiroAtual.fotos_parceiros) ? parceiroAtual.fotos_parceiros : [],
-          conversationId
-        });
-      }
-    }
-
-    // 8) Buscar itens (parceiros/dicas)
-    logStep("INÍCIO - extração de palavras-chave");
-    let termos = [];
-
-    // Reforços baseados no perfil inferido
-    const reforcosPorPerfil = [];
-    if (analise?.palavrasChave?.length) for (const k of analise.palavrasChave) reforcosPorPerfil.push(String(k).toLowerCase());
-    if (perfilUsuario.companhia === "casal" || perfilUsuario.vibe === "romantico") reforcosPorPerfil.push("romantico", "jantar", "vista", "pôr do sol", "vinho");
-    if (perfilUsuario.vibe === "tranquilo") reforcosPorPerfil.push("tranquilo", "barco privativo", "praia calma", "silencioso");
-    if (perfilUsuario.vibe === "agitado") reforcosPorPerfil.push("balada", "música ao vivo", "bar");
-    if (perfilUsuario.vibe === "aventura") reforcosPorPerfil.push("trilha", "mergulho", "passeio de barco");
-    if (perfilUsuario.orcamento === "baixo") reforcosPorPerfil.push("bom e barato", "popular");
-    if (perfilUsuario.orcamento === "alto") reforcosPorPerfil.push("premium", "sofisticado", "menu degustação");
-    termos = Array.from(new Set([...reforcosPorPerfil]));
-
-    if (!DESABILITAR_GEMINI) {
-      try {
-        const promptKW = `
-extraia até 3 palavras-chave de turismo da frase abaixo.
-regras:
-- responda apenas com as palavras separadas por vírgula.
-- tudo em minúsculas, sem explicações.
-- se não achar nada, responda "geral".
-frase: "${textoDoUsuario}"
-`.trim();
-
-        const resultadoKW = await geminiGenerateWithFallback(promptKW);
-        const textoKW = (await resultadoKW.response.text()).trim();
-        const linhaKW = (textoKW.split("\n")[0] || "").replace(/["'“”‘’]/g, "");
-        const baseKW = linhaKW.split(",").map((x) => x.trim().toLowerCase()).filter(Boolean);
-
-        const set = new Set(termos);
-        for (const p of baseKW) {
-          if (p && p.length >= 3) set.add(p);
-          if (p && p.endsWith("s") && p.slice(0, -1).length >= 3) set.add(p.slice(0, -1));
-          if (p && !p.endsWith("s") && (p + "s").length >= 3) set.add(p + "s");
-        }
-        termos = Array.from(set);
-        logStep("Palavras-chave extraídas", termos);
-      } catch (e) {
-        console.error("[KW Gemini] Falha ao extrair palavras-chave (segue sem filtro):", e);
-      }
-    } else {
-      logStep("DISABLE_GEMINI=1 → pulando extração de palavras-chave");
-    }
-
-    // 9) Query de parceiros/dicas
-    const cidadeIds = cidadeDetectada ? [cidadeDetectada.id] : (cidades || []).map((c) => c.id);
-
-    let consulta = supabase
-      .from("parceiros")
-      .select("id, tipo, nome, categoria, descricao, beneficio_bepit, endereco, contato, tags, horario_funcionamento, faixa_preco, fotos_parceiros, cidade_id")
-      .eq("ativo", true)
-      .in("cidade_id", cidadeIds);
-
-    if (termos.length > 0) {
-      const partesOR = [];
-      for (const t of termos) {
-        const wildcard = `*${t}*`;
-        partesOR.push(`nome.ilike.${wildcard}`);
-        partesOR.push(`categoria.ilike.${wildcard}`);
-      }
-      consulta = consulta.or(partesOR.join(","));
-    }
-
-    let { data: itens, error: erroItens } = await consulta;
-    if (erroItens) {
-      console.error("[SUPABASE] Erro ao consultar parceiros/dicas (ilike):", erroItens);
-      return response.status(500).json({ error: "Falha ao consultar parceiros/dicas." });
-    }
-    itens = Array.isArray(itens) ? itens : [];
-
-    // OR em tags jsonb, evitando duplicatas por nome+categoria+endereco
-    if (termos.length > 0) {
-      for (const t of termos) {
-        const { data: itensTag, error: erroTag } = await supabase
-          .from("parceiros")
-          .select("id, tipo, nome, categoria, descricao, beneficio_bepit, endereco, contato, tags, horario_funcionamento, faixa_preco, fotos_parceiros, cidade_id")
-          .eq("ativo", true)
-          .in("cidade_id", cidadeIds)
-          .contains("tags", [t]);
-        if (!erroTag && Array.isArray(itensTag)) {
-          for (const p of itensTag) {
-            const jaExiste = itens.some(
-              (x) =>
-                x.nome?.toLowerCase() === p.nome?.toLowerCase() &&
-                (x.categoria || "").toLowerCase() === (p.categoria || "").toLowerCase() &&
-                (x.endereco || "").toLowerCase() === (p.endereco || "").toLowerCase()
-            );
-            if (!jaExiste) itens.push(p);
-          }
-        }
-      }
-    }
-
-    // 10) Atualizar conversa com foco e sugeridos
-    const parceiroEmFoco = itens.length > 0 ? itens[0] : null;
-    try {
-      const { error: erroUpdConv } = await supabase
-        .from("conversas")
-        .update({ parceiro_em_foco: parceiroEmFoco, parceiros_sugeridos: itens })
-        .eq("id", conversationId);
-      if (erroUpdConv) throw erroUpdConv;
-    } catch (e) {
-      console.warn("[SUPABASE] Erro ao atualizar conversa (memória):", e);
-      salvarConversaMem(conversationId, { parceiro_em_foco: parceiroEmFoco, parceiros_sugeridos: itens });
-    }
-
-    // 11) Montar contexto para IA
-    const contextoDeItens =
-      itens.length > 0
-        ? itens.slice(0, 10).map((p) => {
-            const etiqueta = p.tipo === "DICA" ? "[DICA]" : "[PARCEIRO]";
-            const endereco = p.endereco ? String(p.endereco) : "—";
-            const beneficio = p.beneficio_bepit ? ` | Benefício BEPIT: ${p.beneficio_bepit}` : "";
-            return `${etiqueta} ${p.nome} — ${p.categoria || "—"} — ${endereco}${beneficio}`;
-          }).join("\n")
-        : "Nenhum parceiro ou dica encontrado.";
-
-    const listaCidades = (cidades || []).map((c) => c.nome).join(", ");
-
-    function montarRespostaFallback({ regiao, cidadeDetectada, itens, listaCidades }) {
-      if (itens && itens.length > 0) {
-        const top = itens.slice(0, 3).map((p, i) => {
-          const benef = p.beneficio_bepit ? ` — Benefício BEPIT: ${p.beneficio_bepit}` : "";
-          return `${i + 1}. ${p.nome} (${p.categoria || "categoria não informada"})${benef}`;
-        }).join(" ");
-        const foco = cidadeDetectada ? ` em ${cidadeDetectada.nome}` : "";
-        return `Aqui vão algumas opções${foco}: ${top}. Para detalhes, responda com o **número** (ex.: 2) ou o **nome**. Posso também filtrar por cidade (${listaCidades}).`;
-      }
-      const foco = cidadeDetectada ? ` em ${cidadeDetectada.nome}` : "";
-      return `Ainda não encontrei itens${foco}. Posso procurar por categoria (ex.: restaurante, passeio) ou filtrar por cidade (${listaCidades}).`;
-    }
-
-    // 12) Geração de resposta final (IA + fallback)
-    logStep("INÍCIO - geração de resposta final");
-    let textoIA = "";
-
-    if (!DESABILITAR_GEMINI) {
-      try {
-        const promptFinal = `
-Você é o BEPIT, concierge especialista e sincero da região ${regiao.nome}.
-
-Regras:
-1) Priorize itens encontrados (parceiros e dicas).
-2) Use o perfil do usuário (abaixo) para refinar a recomendação (ex.: casal + romântico → jantar romântico, barco tranquilo).
-3) Se houver cidade detectada, foque nela; senão, diga que posso filtrar por: ${listaCidades}.
-4) Respostas curtas e diretas (2 a 4 frases). Cite benefícios BEPIT quando existirem.
-5) Fale apenas sobre turismo e serviços desta região.
-6) Sempre que listar 2+ opções, **incentive a seleção por número ou nome** explicitamente.
-
-[Perfil do usuário]
-companhia: ${perfilUsuario.companhia || "desconhecida"}
-vibe: ${perfilUsuario.vibe || "desconhecida"}
-orcamento: ${perfilUsuario.orcamento || "desconhecido"}
-
-[Cidade detectada]
-${cidadeDetectada ? cidadeDetectada.nome : "nenhuma"}
-
-[Itens disponíveis (até 10)]
-${contextoDeItens}
-
-[Pergunta do usuário]
-"${textoDoUsuario}"
-`.trim();
-
-        const respIA = await geminiGenerateWithFallback(promptFinal);
-        textoIA = respIA.response.text();
-        logStep("Resposta IA gerada");
-      } catch (e) {
-        console.error("[IA Gemini] Falha ao gerar resposta (usando fallback):", e);
-        textoIA = montarRespostaFallback({ regiao, cidadeDetectada, itens, listaCidades });
-      }
-    } else {
-      logStep("DISABLE_GEMINI=1 → usando fallback de resposta");
-      textoIA = montarRespostaFallback({ regiao, cidadeDetectada, itens, listaCidades });
-    }
-
-    // 13) Métrica de view do foco
-    try {
-      if (parceiroEmFoco?.id) {
-        const { data: registroView, error: errSelView } = await supabase
-          .from("parceiro_views")
-          .select("*")
-          .eq("parceiro_id", parceiroEmFoco.id)
-          .maybeSingle();
-        if (errSelView) throw errSelView;
-
-        if (registroView) {
-          const { error: errUpdView } = await supabase
-            .from("parceiro_views")
-            .update({ views_total: (registroView.views_total || 0) + 1, last_view_at: new Date().toISOString() })
-            .eq("parceiro_id", parceiroEmFoco.id);
-          if (errUpdView) throw errUpdView;
-        } else {
-          const { error: errInsView } = await supabase
-            .from("parceiro_views")
-            .insert({ parceiro_id: parceiroEmFoco.id, views_total: 1, last_view_at: new Date().toISOString() });
-          if (errInsView) throw errInsView;
-        }
-
-        await supabase.from("eventos_analytics").insert({
-          regiao_id: regiao.id,
-          cidade_id: parceiroEmFoco.cidade_id,
-          parceiro_id: parceiroEmFoco.id,
-          conversation_id: conversationId,
-          tipo_evento: "partner_view",
-          payload: { nome: parceiroEmFoco.nome }
-        });
-      }
-    } catch (e) {
-      console.error("[SUPABASE] Falha em parceiro_views/eventos_analytics (segue):", e);
-    }
-
-    // 14) Registrar interação
-    let interactionId = null;
-    try {
-      const { data: novaInteracao, error: erroInter } = await supabase
-        .from("interacoes")
-        .insert({
-          regiao_id: regiao.id,
-          conversation_id: conversationId,
-          pergunta_usuario: textoDoUsuario,
-          resposta_ia: textoIA,
-          parceiros_sugeridos: itens
-        })
-        .select("id")
-        .single();
-      if (erroInter) throw erroInter;
-      interactionId = novaInteracao?.id || null;
-    } catch (e) {
-      console.error("[SUPABASE] Falha ao salvar interação (segue):", e);
-    }
-
-    // 15) Fotos para o cliente
-    const fotosParaCliente =
-      parceiroEmFoco && Array.isArray(parceiroEmFoco.fotos_parceiros)
-        ? parceiroEmFoco.fotos_parceiros
-        : itens.flatMap((p) => (Array.isArray(p.fotos_parceiros) ? p.fotos_parceiros : []));
-
-    return response.status(200).json({
-      reply: textoIA,
-      interactionId,
-      photoLinks: fotosParaCliente,
-      conversationId
-    });
-  } catch (erro) {
-    console.error("[/api/chat/:slugDaRegiao] Erro:", erro);
-    return response.status(500).json({ error: "Erro interno no servidor do BEPIT." });
-  }
-});
-
-// ============================================================================
-// FEEDBACK
-// ============================================================================
-application.post("/api/feedback", async (request, response) => {
-  try {
-    const { interactionId, feedback } = request.body;
-
-    if (!interactionId || typeof interactionId !== "string") {
-      return response.status(400).json({ error: "O campo 'interactionId' é obrigatório e deve ser uma string (uuid)." });
-    }
-    if (!feedback || typeof feedback !== "string" || feedback.trim().length === 0) {
-      return response.status(400).json({ error: "O campo 'feedback' é obrigatório e deve ser uma string não vazia." });
-    }
-
-    const { error: erroUpd } = await supabase
-      .from("interacoes")
-      .update({ feedback_usuario: feedback })
-      .eq("id", interactionId);
-    if (erroUpd) {
-      console.error("[/api/feedback] Erro ao atualizar interação:", erroUpd);
-      return response.status(500).json({ error: "Erro ao registrar feedback." });
-    }
-
-    try {
-      await supabase.from("eventos_analytics").insert({
-        tipo_evento: "feedback",
-        payload: { interactionId, feedback }
-      });
-    } catch (e) {
-      console.error("[/api/feedback] Falha ao gravar evento de analytics (segue):", e);
-    }
-
-    return response.status(200).json({ success: true, message: "Feedback registrado com sucesso." });
-  } catch (erro) {
-    console.error("[/api/feedback] Erro:", erro);
-    return response.status(500).json({ error: "Erro ao registrar feedback." });
-  }
-});
-
-// ============================================================================
-// ADMIN (MVP)
-// ============================================================================
-application.post("/api/admin/login", async (req, res) => {
-  try {
-    const { username, password } = req.body || {};
-    const userOk = username && username === process.env.ADMIN_USER;
-    const passOk = password && password === process.env.ADMIN_PASS;
-
-    if (!userOk || !passOk) return res.status(401).json({ error: "Credenciais inválidas" });
-
-    return res.json({ ok: true, adminKey: process.env.ADMIN_API_KEY });
-  } catch (e) {
-    console.error("[/api/admin/login] erro:", e);
-    return res.status(500).json({ error: "erro interno" });
-  }
-});
-
-// CRIAR parceiro/dica
-application.post("/api/admin/parceiros", exigirAdminKey, async (request, response) => {
-  try {
-    const body = request.body;
-    const { regiaoSlug, cidadeSlug, ...restante } = body;
-
-    const { data: regiao, error: eReg } = await supabase
-      .from("regioes").select("id").eq("slug", regiaoSlug).single();
-    if (eReg || !regiao) return response.status(400).json({ error: "regiaoSlug inválido." });
-
-    const { data: cidade, error: eCid } = await supabase
-      .from("cidades").select("id").eq("regiao_id", regiao.id).eq("slug", cidadeSlug).single();
-    if (eCid || !cidade) return response.status(400).json({ error: "cidadeSlug inválido." });
-
-    const novoRegistro = {
-      cidade_id: cidade.id,
-      tipo: restante.tipo || "PARCEIRO", // ou "DICA"
-      nome: restante.nome,
-      descricao: restante.descricao || null,
-      categoria: restante.categoria || null,
-      beneficio_bepit: restante.beneficio_bepit || null,
-      endereco: restante.endereco || null,
-      contato: restante.contato || null,
-      tags: Array.isArray(restante.tags) ? restante.tags : null,
-      horario_funcionamento: restante.horario_funcionamento || null,
-      faixa_preco: restante.faixa_preco || null,
-      fotos_parceiros: Array.isArray(restante.fotos_parceiros) ? restante.fotos_parceiros : (Array.isArray(restante.fotos) ? restante.fotos : null),
-      ativo: restante.ativo !== false
-    };
-
-    const { data, error } = await supabase.from("parceiros").insert(novoRegistro).select("*").single();
-    if (error) {
-      console.error("[/api/admin/parceiros] insert erro:", error);
-      return response.status(500).json({ error: "Erro ao criar parceiro/dica." });
-    }
-
-    return response.status(200).json({ ok: true, data });
-  } catch (erro) {
-    console.error("[/api/admin/parceiros] Erro:", erro);
-    return response.status(500).json({ error: "Erro interno." });
-  }
-});
-
-// LISTAR parceiros por região+cidade
-application.get("/api/admin/parceiros/:regiaoSlug/:cidadeSlug", exigirAdminKey, async (request, response) => {
-  try {
-    const { regiaoSlug, cidadeSlug } = request.params;
-
-    const { data: regiao, error: eReg } = await supabase.from("regioes").select("id").eq("slug", regiaoSlug).single();
-    if (eReg || !regiao) return response.status(400).json({ error: "regiaoSlug inválido." });
-
-    const { data: cidade, error: eCid } = await supabase
-      .from("cidades").select("id").eq("regiao_id", regiao.id).eq("slug", cidadeSlug).single();
-    if (eCid || !cidade) return response.status(400).json({ error: "cidadeSlug inválido." });
-
-    const { data, error } = await supabase.from("parceiros").select("*").eq("cidade_id", cidade.id).order("nome");
-    if (error) {
-      console.error("[/api/admin/parceiros list] Erro:", error);
-      return response.status(500).json({ error: "Erro ao listar parceiros/dicas." });
-    }
-
-    return response.status(200).json({ data });
-  } catch (erro) {
-    console.error("[/api/admin/parceiros list] Erro:", erro);
-    return response.status(500).json({ error: "Erro interno." });
-  }
-});
-
-// EDITAR parceiro por id
-application.put("/api/admin/parceiros/:id", exigirAdminKey, async (req, res) => {
-  try {
-    const { id } = req.params;
-    const body = req.body || {};
-
-    // Apenas campos permitidos para edição
-    const atualizacao = {
-      nome: body.nome ?? null,
-      categoria: body.categoria ?? null,
-      descricao: body.descricao ?? null,
-      beneficio_bepit: body.beneficio_bepit ?? null,
-      endereco: body.endereco ?? null,
-      contato: body.contato ?? null,
-      tags: Array.isArray(body.tags) ? body.tags : null,
-      horario_funcionamento: body.horario_funcionamento ?? null,
-      faixa_preco: body.faixa_preco ?? null,
-      fotos_parceiros: Array.isArray(body.fotos_parceiros)
-        ? body.fotos_parceiros
-        : (Array.isArray(body.fotos) ? body.fotos : null),
-      ativo: body.ativo !== false
-    };
-
-    const { data, error } = await supabase.from("parceiros").update(atualizacao).eq("id", id).select("*").single();
-    if (error) {
-      console.error("[/api/admin/parceiros PUT] Erro:", error);
-      return res.status(500).json({ error: "Erro ao atualizar parceiro." });
-    }
-
-    return res.json({ ok: true, data });
-  } catch (e) {
-    console.error("[/api/admin/parceiros PUT] erro:", e);
-    return res.status(500).json({ error: "erro interno" });
-  }
-});
-
-// ============================================================================
-// ADMIN: Inclusões de REGIÕES e CIDADES
-// ============================================================================
-application.post("/api/admin/regioes", exigirAdminKey, async (req, res) => {
-  try {
-    const { nome, slug, ativo = true } = req.body || {};
-    if (!nome || !slug) return res.status(400).json({ error: "nome e slug são obrigatórios" });
-
-    const { data, error } = await supabase.from("regioes").insert({ nome, slug, ativo: Boolean(ativo) }).select("*").single();
-    if (error) {
-      console.error("[/api/admin/regioes] insert erro:", error);
-      return res.status(500).json({ error: "Erro ao criar região." });
-    }
-
-    res.json({ ok: true, data });
-  } catch (e) {
-    console.error("[/api/admin/regioes] erro:", e);
-    res.status(500).json({ error: "erro interno" });
-  }
-});
-
-application.post("/api/admin/cidades", exigirAdminKey, async (req, res) => {
-  try {
-    const { regiaoSlug, nome, slug, ativo = true } = req.body || {};
-    if (!regiaoSlug || !nome || !slug) return res.status(400).json({ error: "regiaoSlug, nome e slug são obrigatórios" });
-
-    const { data: regiao, error: eReg } = await supabase.from("regioes").select("id").eq("slug", regiaoSlug).single();
-    if (eReg || !regiao) return res.status(400).json({ error: "regiaoSlug inválido." });
-
-    const { data, error } = await supabase
-      .from("cidades")
-      .insert({ regiao_id: regiao.id, nome, slug, ativo: Boolean(ativo) })
-      .select("*")
-      .single();
-    if (error) {
-      console.error("[/api/admin/cidades] insert erro:", error);
-      return res.status(500).json({ error: "Erro ao criar cidade." });
-    }
-
-    res.json({ ok: true, data });
-  } catch (e) {
-    console.error("[/api/admin/cidades] erro:", e);
-    res.status(500).json({ error: "erro interno" });
-  }
-});
-
-// ============================================================================
-// ADMIN: MÉTRICAS SIMPLES (contagens e top 5 parceiros por views)
-// GET /api/admin/metrics/summary?regiaoSlug=regiao-dos-lagos[&cidadeSlug=cabo-frio]
-// ============================================================================
-application.get("/api/admin/metrics/summary", exigirAdminKey, async (req, res) => {
-  try {
-    const { regiaoSlug, cidadeSlug } = req.query;
-    if (!regiaoSlug) return res.status(400).json({ error: "regiaoSlug é obrigatório" });
-
-    // Carrega região
-    const { data: regiao, error: eReg } = await supabase
-      .from("regioes")
-      .select("id, nome, slug")
-      .eq("slug", regiaoSlug)
-      .single();
-    if (eReg || !regiao) return res.status(404).json({ error: "região não encontrada" });
-
-    // Carrega cidades da região
-    const { data: cidades, error: eCid } = await supabase
-      .from("cidades")
-      .select("id, nome, slug")
-      .eq("regiao_id", regiao.id);
-    if (eCid) return res.status(500).json({ error: "erro ao carregar cidades" });
-
-    let cidade = null;
-    let cidadeIds = (cidades || []).map((c) => c.id);
-    if (cidadeSlug) {
-      cidade = (cidades || []).find((c) => c.slug === cidadeSlug) || null;
-      if (!cidade) return res.status(404).json({ error: "cidade não encontrada nesta região" });
-      cidadeIds = [cidade.id];
-    }
-
-    // Total de parceiros ativos
-    const { data: parceirosAtivos, error: eParc } = await supabase
-      .from("parceiros")
-      .select("id")
-      .eq("ativo", true)
-      .in("cidade_id", cidadeIds);
-    if (eParc) return res.status(500).json({ error: "erro ao contar parceiros" });
-
-    // Total de buscas_texto
-    const { data: buscas, error: eBus } = await supabase
-      .from("buscas_texto")
-      .select("id, cidade_id, regiao_id")
-      .eq("regiao_id", regiao.id);
-    if (eBus) return res.status(500).json({ error: "erro ao contar buscas" });
-    const totalBuscas = (buscas || []).filter((b) => (cidade ? b.cidade_id === cidade.id : true)).length;
-
-    // Total de interações
-    const { data: interacoes, error: eInt } = await supabase
-      .from("interacoes")
-      .select("id, regiao_id")
-      .eq("regiao_id", regiao.id);
-    if (eInt) return res.status(500).json({ error: "erro ao contar interações" });
-    const totalInteracoes = (interacoes || []).length;
-
-    // TOP 5 por views
-    const { data: views, error: eViews } = await supabase
-      .from("parceiro_views")
-      .select("parceiro_id, views_total, last_view_at")
-      .order("views_total", { ascending: false })
-      .limit(50);
-    if (eViews) return res.status(500).json({ error: "erro ao ler views" });
-
-    const parceiroIds = Array.from(new Set((views || []).map((v) => v.parceiro_id)));
-    const { data: parceirosInfo } = await supabase
-      .from("parceiros")
-      .select("id, nome, categoria, cidade_id")
-      .in("id", parceiroIds);
-
-    const partnersById = new Map((parceirosInfo || []).map((p) => [p.id, p]));
-    const topFiltrado = (views || [])
-      .filter((v) => {
-        const info = partnersById.get(v.parceiro_id);
-        if (!info) return false;
-        return cidade ? info.cidade_id === cidade.id : cidadeIds.includes(info.cidade_id);
-      })
-      .slice(0, 5)
-      .map((v) => {
-        const info = partnersById.get(v.parceiro_id);
-        return {
-          parceiro_id: v.parceiro_id,
-          nome: info?.nome || "—",
-          categoria: info?.categoria || "—",
-          views_total: v.views_total,
-          last_view_at: v.last_view_at
-        };
-      });
-
-    return res.json({
-      regiao: { id: regiao.id, nome: regiao.nome, slug: regiao.slug },
-      cidade: cidade ? { id: cidade.id, nome: cidade.nome, slug: cidade.slug } : null,
-      total_parceiros_ativos: (parceirosAtivos || []).length,
-      total_buscas: totalBuscas,
-      total_interacoes: totalInteracoes,
-      top5_parceiros_por_views: topFiltrado
-    });
-  } catch (e) {
-    console.error("[/api/admin/metrics/summary] erro:", e);
-    res.status(500).json({ error: "erro interno" });
-  }
-});
-
-// ============================================================================
-// ADMIN: LOGS / EVENTOS (auditoria simples)
-// GET /api/admin/logs?tipo=search&regiaoSlug=...&cidadeSlug=...&parceiroId=...&conversationId=...&since=...&until=...&limit=50
-// ============================================================================
-application.get("/api/admin/logs", exigirAdminKey, async (req, res) => {
-  try {
-    const {
-      tipo,
-      regiaoSlug,
-      cidadeSlug,
-      parceiroId,
-      conversationId,
-      since,
-      until,
-      limit
-    } = req.query;
-
-    // Normaliza o limite (padrão 50, máximo 200)
-    let lim = Number(limit || 50);
-    if (!Number.isFinite(lim) || lim <= 0) lim = 50;
-    if (lim > 200) lim = 200;
-
-    // Resolve IDs a partir de slugs (se fornecidos)
-    let regiaoId = null;
-    let cidadeId = null;
-
-    if (regiaoSlug) {
-      const { data: regiao, error: eReg } = await supabase
-        .from("regioes")
-        .select("id, slug")
-        .eq("slug", String(regiaoSlug))
-        .single();
-      if (eReg) {
-        console.error("[/api/admin/logs] erro ao buscar região:", eReg);
-        return res.status(500).json({ error: "erro ao buscar região" });
-      }
-      if (!regiao) return res.status(404).json({ error: "região não encontrada" });
-      regiaoId = regiao.id;
-    }
-
-    if (cidadeSlug && regiaoId) {
-      const { data: cidade, error: eCid } = await supabase
-        .from("cidades")
-        .select("id, slug, regiao_id")
-        .eq("slug", String(cidadeSlug))
-        .eq("regiao_id", regiaoId)
-        .single();
-      if (eCid) {
-        console.error("[/api/admin/logs] erro ao buscar cidade:", eCid);
-        return res.status(500).json({ error: "erro ao buscar cidade" });
-      }
-      if (!cidade) return res.status(404).json({ error: "cidade não encontrada nesta região" });
-      cidadeId = cidade.id;
-    }
-
-    // Monta consulta
-    let query = supabase
-      .from("eventos_analytics")
-      .select("id, created_at, regiao_id, cidade_id, parceiro_id, conversation_id, tipo_evento, payload")
-      .order("created_at", { ascending: false })
-      .limit(lim);
-
-    if (tipo) query = query.eq("tipo_evento", String(tipo));
-    if (regiaoId) query = query.eq("regiao_id", regiaoId);
-    if (cidadeId) query = query.eq("cidade_id", cidadeId);
-    if (parceiroId) query = query.eq("parceiro_id", String(parceiroId));
-    if (conversationId) query = query.eq("conversation_id", String(conversationId));
-    if (since) query = query.gte("created_at", String(since));
-    if (until) query = query.lte("created_at", String(until));
-
-    const { data, error } = await query;
-    if (error) {
-      console.error("[/api/admin/logs] erro supabase:", error);
-      return res.status(500).json({ error: "erro ao consultar logs" });
-    }
-
-    return res.json({ data });
-  } catch (e) {
-    console.error("[/api/admin/logs] erro inesperado:", e);
-    return res.status(500).json({ error: "erro interno" });
-  }
-});
-
-// ------------------------ Iniciar servidor ------------------------
-application.listen(servidorPorta, () => {
-  console.log(`✅ BEPIT Nexus rodando em http://localhost:${servidorPorta}`);
->>>>>>> 0fa516fb
 });